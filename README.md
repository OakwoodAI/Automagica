![](https://github.com/OakwoodAI/automagica/blob/master/images/logo.png)
# Automagica - Smart Robotic Process Automation [![Downloads](https://pepy.tech/badge/automagica/month)](https://pepy.tech/project/automagica/month)
Automagica is a Smart Robotic Process Automation (SRPA) platform for fully automating tedious, manual tasks with software. 

[![Github Signup Automagica](https://i.imgur.com/PKvMCSl.jpg)](https://portal.automagica.com/github/login)

This repository is for the open source Python library, where all the Automagica building blocks are. With Automagica, automating cross-platform processes becomes a breeze. With this open source library we want to provide a comprehensive and consistent wrapper around known and lesser known automation libraries.

![Love Automagica Example](https://github.com/OakwoodAI/automagica/blob/master/images/automagica_drawing.gif)

Refer to the [Automagica official website](https://www.automagica.com) for more information. Registered users can access the [Automagica Portal](https://portal.automagica.com). For more info see the [documentation](https://automagica.readthedocs.io).

## Important information
- We just launched the latest version of our [Automagica Portal](https://portal.automagica.com)
- Follow our [blog](https://automagica.com/blog) to stay up to date
- We opened a group on [Telegram](https://t.me/automagica) for the community
- You can now also run automations developed with UiPath, Blue Prism, Automation Anywhere, AutoIt and Robot Framework with [Automagica Portal](https://portal.automagica.com)!


## Need expert support?
We can support you end-to-end in all your automation needs, from estimating automation potential for processes to technical implementation and integration. Please send an e-mail to [sales@automagica.com](mailto:sales@automagica.com) for enquiries and rates.

## Getting started

## Installation

The easiest way to install Automagica is by using the installer for Windows which can be downloaded from the [Automagica Portal](https://portal.automagica.com).

![](https://github.com/OakwoodAI/automagica/blob/master/images/portal_screenshots.JPG)

## Other OSes than Windows
### Fedora-like distributions of Linux such as Red Hat Enterprise Linux or CentOS
You can install Automagica by running the following commands:

```
sudo yum install python3-devel chromium -y
sudo pip3 install automagica -U
```
### Debian-like distributions of Linux such as Ubuntu
You can install Automagica by running the following commands:
```
sudo apt-get install python3-devel chromium -y
sudo pip3 install automagica -U
```

### Important 
If you would like to run browser automations, you also need to install Chromium or Chrome.

#### Developers and other platforms

If you wish to only install the Automagica Python library (without registering for the Automagica Portal), follow the below steps.

- Download and install [Python 3.7](https://www.python.org)

- Install the latest version Automagica on your machine:
```
pip install automagica --upgrade
```
#### Importing the activities

Before getting started in development mode, don't forget to import the activities from automagica in your python script. If unsure, it is possible to import all the activities for development purposes by starting your script with:
```
from automagica import *
```


## Examples

Try out the one-click examples:
* [Webscraping in Chrome](https://portal.automagica.com/register)
* [Read and write data in Excel](https://portal.automagica.com/register)
* [Automatically make a PowerPoint presentation](https://portal.automagica.com/register)
* [Change your Windows wallpaper](https://portal.automagica.com/register)
* [Manipulate files and folders](https://portal.automagica.com/register)
* [Use OCR to read images and click buttons](https://portal.automagica.com/register)

Browser working with Excel:

![Excel Example Automagica](https://github.com/OakwoodAI/automagica/blob/master/images/browser_excel.gif)

SAP Automation (Production example, sensitive information is blurred):

![Sap Example Automagica](https://github.com/OakwoodAI/automagica/blob/master/images/sap.gif)

Folder and File manipulation

<img src="https://github.com/OakwoodAI/automagica/blob/master/images/USPresidents.gif" width="800">

## Activities

An overview of all official Automagica activities:

Process | Description
------- | -----------
**Cryptography** | ‌‌ 
<img src="https://github.com/OakwoodAI/automagica/blob/master/images/icons/key-solid.svg" width="20"> [Random key](https://automagica.readthedocs.io/activities.html#automagica.activities.generate_random_key) | Generate random Fernet key. Fernet guarantees that a message encrypted using it cannot be manipulated or read without the key. Fernet is an implementation of symmetric (also known as “secret key”) authenticated cryptography
<img src="https://github.com/OakwoodAI/automagica/blob/master/images/icons/lock-solid.svg" width="20"> [Encrypt text](https://automagica.readthedocs.io/activities.html#automagica.activities.encrypt_text_with_key) | Encrypt text with (Fernet) key,
<img src="https://github.com/OakwoodAI/automagica/blob/master/images/icons/lock-open-solid.svg" width="20"> [Decrypt text](https://automagica.readthedocs.io/activities.html#automagica.activities.decrypt_text_with_key) | Dexrypt bytes-like object to string with (Fernet) key
<img src="https://github.com/OakwoodAI/automagica/blob/master/images/icons/lock-solid.svg" width="20"> [Encrypt file](https://automagica.readthedocs.io/activities.html#automagica.activities.encrypt_file_with_key) | Encrypt file with (Fernet) key. Note that file will be unusable unless unlocked with the same key.
<img src="https://github.com/OakwoodAI/automagica/blob/master/images/icons/lock-open-solid.svg" width="20"> [Decrypt file](https://automagica.readthedocs.io/activities.html#automagica.activities.decrypt_file_with_key) | Decrypts file with (Fernet) key
<img src="https://github.com/OakwoodAI/automagica/blob/master/images/icons/lock-solid.svg" width="20"> [Key from password](https://automagica.readthedocs.io/activities.html#automagica.activities.generate_key_from_password) | Generate key based on password and salt. If both password and salt are known the key can be regenerated.
<img src="https://github.com/OakwoodAI/automagica/blob/master/images/icons/fingerprint-solid.svg" width="20"> [Hash from file](https://automagica.readthedocs.io/activities.html#automagica.activities.generate_hash_from_file) | Generate hash from file
<img src="https://github.com/OakwoodAI/automagica/blob/master/images/icons/fingerprint-solid.svg" width="20"> [Hash from text](https://automagica.readthedocs.io/activities.html#automagica.activities.generate_hash_from_text) | Generate hash from text
**Random** | ‌‌ 
<img src="https://github.com/OakwoodAI/automagica/blob/master/images/icons/dice-solid.svg" width="20"> [Random number](https://automagica.readthedocs.io/activities.html#automagica.activities.generate_random_number) | Random numbers can be integers (not a fractional number) or a float (fractional number).
<img src="https://github.com/OakwoodAI/automagica/blob/master/images/icons/coins-solid.svg" width="20"> [Random boolean](https://automagica.readthedocs.io/activities.html#automagica.activities.generate_random_boolean) | Generates a random boolean (True or False)
<img src="https://github.com/OakwoodAI/automagica/blob/master/images/icons/comment-solid.svg" width="20"> [Random name](https://automagica.readthedocs.io/activities.html#automagica.activities.generate_random_name) | Generates a random name. Adding a locale adds a more common name in the specified locale. Provides first name and last name.
<img src="https://github.com/OakwoodAI/automagica/blob/master/images/icons/map-solid.svg" width="20"> [Random address](https://automagica.readthedocs.io/activities.html#automagica.activities.generate_random_address) | Generates a random address. Specifying locale changes random locations and streetnames based on locale.
<img src="https://github.com/OakwoodAI/automagica/blob/master/images/icons/volume-up-solid.svg" width="20"> [Random beep](https://automagica.readthedocs.io/activities.html#automagica.activities.generate_random_beep) | Generates a random beep, only works on Windows
<img src="https://github.com/OakwoodAI/automagica/blob/master/images/icons/calendar-solid.svg" width="20"> [Random date](https://automagica.readthedocs.io/activities.html#automagica.activities.generate_random_date) | Generates a random date.
<img src="https://github.com/OakwoodAI/automagica/blob/master/images/icons/random-solid.svg" width="20"> [Generate unique identifier](https://automagica.readthedocs.io/activities.html#automagica.activities.generate_unique_identifier) | Generates a random UUID4 (universally unique identifier). While the probability that a UUID will be duplicated is not zero, it is close enough to zero to be negligible.
**User Input** | ‌‌ 
<img src="https://github.com/OakwoodAI/automagica/blob/master/images/icons/window-maximize-solid.svg" width="20"> [Ask user for input](https://automagica.readthedocs.io/activities.html#automagica.activities.ask_user_input) | Prompt the user for an input with a pop-up window.
<img src="https://github.com/OakwoodAI/automagica/blob/master/images/icons/window-maximize-solid.svg" width="20"> [Ask user for password](https://automagica.readthedocs.io/activities.html#automagica.activities.ask_user_password) | Prompt the user for a password. The password will be masked on screen while entering.
<img src="https://github.com/OakwoodAI/automagica/blob/master/images/icons/window-maximize-solid.svg" width="20"> [Ask user for credentials](https://automagica.readthedocs.io/activities.html#automagica.activities.ask_credentials) | Prompt a popup which asks user for username and password and returns in plain text. Password will be masked.
<img src="https://github.com/OakwoodAI/automagica/blob/master/images/icons/window-maximize-solid.svg" width="20"> [Shows message box](https://automagica.readthedocs.io/activities.html#automagica.activities.display_message_box) | A pop-up message with title and message.
<img src="https://github.com/OakwoodAI/automagica/blob/master/images/icons/tv-solid.svg" width="20"> [Display overlay message](https://automagica.readthedocs.io/activities.html#automagica.activities.display_osd_message) | Display custom OSD (on-screen display) message. Can be used to display a message for a limited amount of time. Can be used for illustration, debugging or as OSD.
**Browser** | ‌‌ 
<img src="https://github.com/OakwoodAI/automagica/blob/master/images/icons/chrome.svg" width="20"> [Open Chrome Browser](https://automagica.readthedocs.io/activities.html#automagica.activities.Chrome) | Open the Chrome Browser with the Selenium webdriver. Canb be used to automate manipulations in the browser.Different elements can be found as:
<img src="https://github.com/OakwoodAI/automagica/blob/master/images/icons/images-solid.svg" width="20"> [Save all images](https://automagica.readthedocs.io/activities.html#automagica.activities.save_all_images) | Save all images on current page in the Browser
<img src="https://github.com/OakwoodAI/automagica/blob/master/images/icons/align-center-solid.svg" width="20"> [Find elements by text](https://automagica.readthedocs.io/activities.html#automagica.activities.find_elements_by_text) | Find all elements by their text. Text does not need to match exactly, part of text is enough.
<img src="https://github.com/OakwoodAI/automagica/blob/master/images/icons/align-center-solid.svg" width="20"> [Find element by text](https://automagica.readthedocs.io/activities.html#automagica.activities.find_element_by_text) | Find one element by text. Text does not need to match exactly, part of text is enough.
<img src="https://github.com/OakwoodAI/automagica/blob/master/images/icons/window-restore-solid.svg" width="20"> [Find all links](https://automagica.readthedocs.io/activities.html#automagica.activities.find_all_links) | Find all links on a webpage in the browser
<img src="https://github.com/OakwoodAI/automagica/blob/master/images/icons/highlighter-solid.svg" width="20"> [Highlight element](https://automagica.readthedocs.io/activities.html#automagica.activities.highlight) | Highlight elements in yellow in the browser
<img src="https://github.com/OakwoodAI/automagica/blob/master/images/icons/window-close-solid.svg" width="20"> [Exit the browser](https://automagica.readthedocs.io/activities.html#automagica.activities.exit) | Quit the browser by exiting gracefully. One can also use the native 'quit' function, e.g. 'browser.quit()'
<img src="https://github.com/OakwoodAI/automagica/blob/master/images/icons/times-solid.svg" width="20"> [Find all XPaths](https://automagica.readthedocs.io/activities.html#automagica.activities.find_all_xpaths) | Find all elements with specified xpath on a webpage in the the browser. Can also use native 'find_elements_by_xpath' function e.g. browser.find_elements_by_xpath()You can easily
<img src="https://github.com/OakwoodAI/automagica/blob/master/images/icons/times-solid.svg" width="20"> [Find XPath in browser](https://automagica.readthedocs.io/activities.html#automagica.activities.find_xpath) | Find all element with specified xpath on a webpage in the the browser. Can also use native 'find_elements_by_xpath' function e.g. browser.find_element_by_xpath()
**Credential Management** | ‌‌ 
<img src="https://github.com/OakwoodAI/automagica/blob/master/images/icons/key-solid.svg" width="20"> [Set credential](https://automagica.readthedocs.io/activities.html#automagica.activities.set_credential) | Add a credential which stores credentials locally and securely. All parameters should be Unicode text.
<img src="https://github.com/OakwoodAI/automagica/blob/master/images/icons/key-solid.svg" width="20"> [Delete credential](https://automagica.readthedocs.io/activities.html#automagica.activities.delete_credential) | Delete a locally stored credential. All parameters should be Unicode text.
<img src="https://github.com/OakwoodAI/automagica/blob/master/images/icons/key-solid.svg" width="20"> [Get credential](https://automagica.readthedocs.io/activities.html#automagica.activities.get_credential) | Get a locally stored redential. All parameters should be Unicode text.
**FTP** | ‌‌ 
<img src="https://github.com/OakwoodAI/automagica/blob/master/images/icons/folder-open-solid.svg" width="20"> [Create FTP connection](https://automagica.readthedocs.io/activities.html#automagica.activities.FTP) | Can be used to automate activites for FTP
<img src="https://github.com/OakwoodAI/automagica/blob/master/images/icons/download-solid.svg" width="20"> [Download file](https://automagica.readthedocs.io/activities.html#automagica.activities.download_file) | Downloads a file from FTP server. Connection needs to be established first.
<img src="https://github.com/OakwoodAI/automagica/blob/master/images/icons/upload-solid.svg" width="20"> [Upload file](https://automagica.readthedocs.io/activities.html#automagica.activities.upload_file) | Upload file to FTP server
<img src="https://github.com/OakwoodAI/automagica/blob/master/images/icons/list-ol-solid.svg" width="20"> [List FTP files](https://automagica.readthedocs.io/activities.html#automagica.activities.enumerate_files) | Generate a list of all the files in the FTP directory
<img src="https://github.com/OakwoodAI/automagica/blob/master/images/icons/list-ol-solid.svg" width="20"> [Check FTP directory](https://automagica.readthedocs.io/activities.html#automagica.activities.directory_exists) | Check if FTP directory exists
<img src="https://github.com/OakwoodAI/automagica/blob/master/images/icons/folder-plus-solid.svg" width="20"> [Create FTP directory](https://automagica.readthedocs.io/activities.html#automagica.activities.create_directory) | Create a FTP directory. Note that sufficient permissions are present
**Keyboard** | ‌‌ 
<img src="https://github.com/OakwoodAI/automagica/blob/master/images/icons/keyboard-solid.svg" width="20"> [Press key](https://automagica.readthedocs.io/activities.html#automagica.activities.press_key) | Press and release an entered key. Make sure your keyboard is on US layout (standard QWERTY).If you are using this on Mac Os you might need to grant acces to your terminal application. (Security Preferences > Security & Privacy > Privacy > Accessibility)
<img src="https://github.com/OakwoodAI/automagica/blob/master/images/icons/keyboard-solid.svg" width="20"> [Press key combination](https://automagica.readthedocs.io/activities.html#automagica.activities.press_key_combination) | Press a combination of two or three keys simultaneously. Make sure your keyboard is on US layout (standard QWERTY).
<img src="https://github.com/OakwoodAI/automagica/blob/master/images/icons/keyboard-solid.svg" width="20"> [Type text](https://automagica.readthedocs.io/activities.html#automagica.activities.type_text) | Types text in the current active field by simulating keyboard typing.  Make sure your keyboard is on US layout (standard QWERTY).
**Mouse** | ‌‌ 
<img src="https://github.com/OakwoodAI/automagica/blob/master/images/icons/mouse-solid.svg" width="20"> [Get mouse coordinates](https://automagica.readthedocs.io/activities.html#automagica.activities.get_mouse_position) | Get the x and y pixel coordinates of current mouse position.These coordinates represent the absolute pixel position of the mouse on the computer screen. The x-coördinate starts on the left side and increases going right. The y-coördinate increases going down.
<img src="https://github.com/OakwoodAI/automagica/blob/master/images/icons/search-location-solid.svg" width="20"> [Display mouse position](https://automagica.readthedocs.io/activities.html#automagica.activities.display_mouse_position) | Displays mouse position in an overlay. Refreshes every two seconds. Can be used to find mouse position of element on the screen.These coordinates represent the absolute pixel position of the mouse on the computer screen. The x-coördinate starts on the left side and increases going right. The y-coördinate increases going down.
<img src="https://github.com/OakwoodAI/automagica/blob/master/images/icons/mouse-pointer-solid.svg" width="20"> [Mouse click](https://automagica.readthedocs.io/activities.html#automagica.activities.click) | Clicks on a pixel position on the visible screen determined by x and y coordinates.
<img src="https://github.com/OakwoodAI/automagica/blob/master/images/icons/mouse-pointer-solid.svg" width="20"> [Double mouse click](https://automagica.readthedocs.io/activities.html#automagica.activities.double_click) | Double clicks on a pixel position on the visible screen determined by x and y coordinates.
<img src="https://github.com/OakwoodAI/automagica/blob/master/images/icons/mouse-pointer-solid.svg" width="20"> [Right click](https://automagica.readthedocs.io/activities.html#automagica.activities.right_click) | Right clicks on a pixel position on the visible screen determined by x and y coordinates.
<img src="https://github.com/OakwoodAI/automagica/blob/master/images/icons/arrows-alt-solid.svg" width="20"> [Move mouse](https://automagica.readthedocs.io/activities.html#automagica.activities.move_mouse_to) | Moves te pointer to a x-y position.
<img src="https://github.com/OakwoodAI/automagica/blob/master/images/icons/arrows-alt-solid.svg" width="20"> [Move mouse relative](https://automagica.readthedocs.io/activities.html#automagica.activities.move_mouse_relative) | Moves the mouse an x- and y- distance relative to its current pixel position.
<img src="https://github.com/OakwoodAI/automagica/blob/master/images/icons/arrows-alt-solid.svg" width="20"> [Drag mouse](https://automagica.readthedocs.io/activities.html#automagica.activities.drag_mouse_to) | Drag the mouse from its current position to a entered x-y position, while holding a specified button.
**Image** | ‌‌ 
<img src="https://github.com/OakwoodAI/automagica/blob/master/images/icons/crop-alt-solid.svg" width="20"> [Random screen snippet](https://automagica.readthedocs.io/activities.html#automagica.activities.random_screen_snippet) | Take a random square snippet from the current screen. Mainly for testing and/or development purposes.
<img src="https://github.com/OakwoodAI/automagica/blob/master/images/icons/expand-solid.svg" width="20"> [Screenshot](https://automagica.readthedocs.io/activities.html#automagica.activities.take_screenshot) | Take a screenshot of current screen.
<img src="https://github.com/OakwoodAI/automagica/blob/master/images/icons/image-solid.svg" width="20"> [Click on image](https://automagica.readthedocs.io/activities.html#automagica.activities.click_image) | This function searches the screen for a match with template image and clicks directly in the middle. Note that this only finds exact matches.For a more advanced and robust vision detection method see Automagica AI functionality.
<img src="https://github.com/OakwoodAI/automagica/blob/master/images/icons/image-solid.svg" width="20"> [Double click image](https://automagica.readthedocs.io/activities.html#automagica.activities.double_click_image) | Double click on similar image on the screen. This function searches the screen for a match with template image and doubleclicks directly in the middle.Note that this only finds exact matches. For a more advanced and robust vision detection method see Automagica AI functionality.
<img src="https://github.com/OakwoodAI/automagica/blob/master/images/icons/image-solid.svg" width="20"> [Right click image](https://automagica.readthedocs.io/activities.html#automagica.activities.right_click_image) | Right click on similar image on the screen. This function searches the screen for a match with template image and right clicks directly in the middle.Note that this only finds exact matches. For a more advanced and robust vision detection method see Automagica AI functionality.
<img src="https://github.com/OakwoodAI/automagica/blob/master/images/icons/image-solid.svg" width="20"> [Locate image on screen](https://automagica.readthedocs.io/activities.html#automagica.activities.locate_image_on_screen) | Find exact image on the screen. This function searches the screen for a match with template image and clicks directly in the middle.Note that this only finds exact matches. For a more advanced and robust vision detection method see Automagica AI functionality.
**Folder Operations** | ‌‌ 
<img src="https://github.com/OakwoodAI/automagica/blob/master/images/icons/search-solid.svg" width="20"> [List files in folder](https://automagica.readthedocs.io/activities.html#automagica.activities.get_files_in_folder) | List all files in a folder (and subfolders)Checks all folders and subfolders for files. This could take some time for large repositories.
<img src="https://github.com/OakwoodAI/automagica/blob/master/images/icons/folder-plus-solid.svg" width="20"> [Create folder](https://automagica.readthedocs.io/activities.html#automagica.activities.create_folder) | Creates new folder at the given path.
<img src="https://github.com/OakwoodAI/automagica/blob/master/images/icons/folder-solid.svg" width="20"> [Rename folder](https://automagica.readthedocs.io/activities.html#automagica.activities.rename_folder) | Rename a folder
<img src="https://github.com/OakwoodAI/automagica/blob/master/images/icons/folder-open-solid.svg" width="20"> [Open a folder](https://automagica.readthedocs.io/activities.html#automagica.activities.show_folder) | Open a folder with the default explorer.
<img src="https://github.com/OakwoodAI/automagica/blob/master/images/icons/folder-solid.svg" width="20"> [Move a folder](https://automagica.readthedocs.io/activities.html#automagica.activities.move_folder) | Moves a folder from one place to another.If the new location already contains a folder with the same name, a random 4 character uid is added to the name.
<img src="https://github.com/OakwoodAI/automagica/blob/master/images/icons/folder-minus-solid.svg" width="20"> [Remove folder](https://automagica.readthedocs.io/activities.html#automagica.activities.remove_folder) | Remove a folder including all subfolders and files. For the function to work optimal, all files and subfolders in the main targetfolder should be closed.
<img src="https://github.com/OakwoodAI/automagica/blob/master/images/icons/folder-minus-solid.svg" width="20"> [Empty folder](https://automagica.readthedocs.io/activities.html#automagica.activities.empty_folder) | Remove all contents from a folderFor the function to work optimal, all files and subfolders in the main targetfolder should be closed.
<img src="https://github.com/OakwoodAI/automagica/blob/master/images/icons/folder-solid.svg" width="20"> [Checks if folder exists](https://automagica.readthedocs.io/activities.html#automagica.activities.folder_exists) | Check whether folder exists or not, regardless if folder is empty or not.
<img src="https://github.com/OakwoodAI/automagica/blob/master/images/icons/folder-solid.svg" width="20"> [Copy a folder](https://automagica.readthedocs.io/activities.html#automagica.activities.copy_folder) | Copies a folder from one place to another.If the new location already contains a folder with the same name, a random 4 character id is added to the name.
<img src="https://github.com/OakwoodAI/automagica/blob/master/images/icons/archive-solid.svg" width="20"> [Zip](https://automagica.readthedocs.io/activities.html#automagica.activities.zip_folder) | Zia folder and it's contents. Creates a .zip file.
<img src="https://github.com/OakwoodAI/automagica/blob/master/images/icons/archive-solid.svg" width="20"> [Unzip](https://automagica.readthedocs.io/activities.html#automagica.activities.unzip) | Unzips a file or folder from a .zip file.
**Delay** | ‌‌ 
<img src="https://github.com/OakwoodAI/automagica/blob/master/images/icons/hourglass-solid.svg" width="20"> [Wait](https://automagica.readthedocs.io/activities.html#automagica.activities.wait) | Make the robot wait for a specified number of seconds. Note that this activity is blocking. This means that subsequent activities will not occur until the the specified waiting time has expired.
<img src="https://github.com/OakwoodAI/automagica/blob/master/images/icons/hourglass-solid.svg" width="20"> [Wait for image](https://automagica.readthedocs.io/activities.html#automagica.activities.wait_for_image) | Waits for an image to appear on the screenNote that this activity waits for an exact match of the template image to appear on the screen.Small variations, such as color or resolution could result in a mismatch.
<img src="https://github.com/OakwoodAI/automagica/blob/master/images/icons/hourglass-solid.svg" width="20"> [Wait for folder](https://automagica.readthedocs.io/activities.html#automagica.activities.wait_folder_exists) | Waits until a folder exists.Not that this activity is blocking and will keep the system waiting.
**Word Application** | ‌‌ 
<img src="https://github.com/OakwoodAI/automagica/blob/master/images/icons/file-word-solid.svg" width="20"> [Start Word Application](https://automagica.readthedocs.io/activities.html#automagica.activities.Word) | For this activity to work, Microsoft Office Word needs to be installed on the system.
<img src="https://github.com/OakwoodAI/automagica/blob/master/images/icons/file-word-solid.svg" width="20"> [Append text](https://automagica.readthedocs.io/activities.html#automagica.activities.append_text) | Append text at end of Word document.
<img src="https://github.com/OakwoodAI/automagica/blob/master/images/icons/file-word-solid.svg" width="20"> [Replace text](https://automagica.readthedocs.io/activities.html#automagica.activities.replace_text) | Can be used for example to replace arbitrary placeholder value. For example whenusing template document, using 'XXXX' as a placeholder. Take note that all strings are case sensitive.
<img src="https://github.com/OakwoodAI/automagica/blob/master/images/icons/file-word-solid.svg" width="20"> [Read all text](https://automagica.readthedocs.io/activities.html#automagica.activities.read_all_text) | Read all the text from a document
<img src="https://github.com/OakwoodAI/automagica/blob/master/images/icons/file-pdf-solid.svg" width="20"> [Export to PDF](https://automagica.readthedocs.io/activities.html#automagica.activities.export_to_pdf) | Export the document to PDF
<img src="https://github.com/OakwoodAI/automagica/blob/master/images/icons/html5.svg" width="20"> [Export to HTML](https://automagica.readthedocs.io/activities.html#automagica.activities.export_to_html) | Export to HTML
<img src="https://github.com/OakwoodAI/automagica/blob/master/images/icons/heading-solid.svg" width="20"> [Set footers](https://automagica.readthedocs.io/activities.html#automagica.activities.set_footers) | Set the footers of the document
<img src="https://github.com/OakwoodAI/automagica/blob/master/images/icons/subscript-solid.svg" width="20"> [Set headers](https://automagica.readthedocs.io/activities.html#automagica.activities.set_headers) | Set the headers of the document
**Word File** | ‌‌ 
<img src="https://github.com/OakwoodAI/automagica/blob/master/images/icons/file-word-solid.svg" width="20"> [Read and Write Word files](https://automagica.readthedocs.io/activities.html#automagica.activities.WordFile) | These activities can read, write and edit Word (docx) files without the need of having Word installed.Note that, in contrary to working with the :func: 'Word' activities, a file get saved directly after manipulation.
<img src="https://github.com/OakwoodAI/automagica/blob/master/images/icons/file-word-solid.svg" width="20"> [Read all text](https://automagica.readthedocs.io/activities.html#automagica.activities.read_all_text) | Read all the text from the document
<img src="https://github.com/OakwoodAI/automagica/blob/master/images/icons/file-word-solid.svg" width="20"> [Append text](https://automagica.readthedocs.io/activities.html#automagica.activities.append_text) | Append text at the end of the document
<img src="https://github.com/OakwoodAI/automagica/blob/master/images/icons/file-word-solid.svg" width="20"> [Save](https://automagica.readthedocs.io/activities.html#automagica.activities.save) | Save document
<img src="https://github.com/OakwoodAI/automagica/blob/master/images/icons/file-word-solid.svg" width="20"> [Save as](https://automagica.readthedocs.io/activities.html#automagica.activities.save_as) | Save file on specified path
<img src="https://github.com/OakwoodAI/automagica/blob/master/images/icons/file-word-solid.svg" width="20"> [Set headers](https://automagica.readthedocs.io/activities.html#automagica.activities.set_headers) | Set headers of Word document
<img src="https://github.com/OakwoodAI/automagica/blob/master/images/icons/file-word-solid.svg" width="20"> [Replace all](https://automagica.readthedocs.io/activities.html#automagica.activities.replace_text) | Replaces all occurences of a placeholder text in the document with a replacement text.
**Outlook Application** | ‌‌ 
<img src="https://github.com/OakwoodAI/automagica/blob/master/images/icons/mail-bulk-solid.svg" width="20"> [Start Outlook Application](https://automagica.readthedocs.io/activities.html#automagica.activities.Outlook) | For this activity to work, Outlook needs to be installed on the system.
<img src="https://github.com/OakwoodAI/automagica/blob/master/images/icons/mail-bulk-solid.svg" width="20"> [Send e-mail](https://automagica.readthedocs.io/activities.html#automagica.activities.send_mail) | Send an e-mail using Outlook
<img src="https://github.com/OakwoodAI/automagica/blob/master/images/icons/mail-bulk-solid.svg" width="20"> [Retrieve folders](https://automagica.readthedocs.io/activities.html#automagica.activities.get_folders) | Retrieve list of folders from Outlook
<img src="https://github.com/OakwoodAI/automagica/blob/master/images/icons/mail-bulk-solid.svg" width="20"> [Retrieve e-mails](https://automagica.readthedocs.io/activities.html#automagica.activities.get_mails) | Retrieve list of messages from Outlook
<img src="https://github.com/OakwoodAI/automagica/blob/master/images/icons/mail-bulk-solid.svg" width="20"> [Delete e-mails](https://automagica.readthedocs.io/activities.html#automagica.activities.delete_mails) | Deletes e-mail messages in a certain folder. Can be specified by searching on subject, body or sender e-mail.
<img src="https://github.com/OakwoodAI/automagica/blob/master/images/icons/mail-bulk-solid.svg" width="20"> [Move e-mails](https://automagica.readthedocs.io/activities.html#automagica.activities.move_mails) | Move e-mail messages in a certain folder. Can be specified by searching on subject, body or sender e-mail.
<img src="https://github.com/OakwoodAI/automagica/blob/master/images/icons/mail-bulk-solid.svg" width="20"> [Save attachments](https://automagica.readthedocs.io/activities.html#automagica.activities.save_attachments) | Save all attachments from certain folder
<img src="https://github.com/OakwoodAI/automagica/blob/master/images/icons/mail-bulk-solid.svg" width="20"> [Retrieve contacts](https://automagica.readthedocs.io/activities.html#automagica.activities.get_contacts) | Retrieve all contacts
<img src="https://github.com/OakwoodAI/automagica/blob/master/images/icons/mail-bulk-solid.svg" width="20"> [Add a contact](https://automagica.readthedocs.io/activities.html#automagica.activities.add_contact) | Add a contact to Outlook contacts
<img src="https://github.com/OakwoodAI/automagica/blob/master/images/icons/mail-bulk-solid.svg" width="20"> [Quit](https://automagica.readthedocs.io/activities.html#automagica.activities.quit) | Close the Outlook application
**Excel Application** | ‌‌ 
<img src="https://github.com/OakwoodAI/automagica/blob/master/images/icons/file-excel-solid.svg" width="20"> [Start Excel Application](https://automagica.readthedocs.io/activities.html#automagica.activities.Excel) | For this activity to work, Microsoft Office Excel needs to be installed on the system.
<img src="https://github.com/OakwoodAI/automagica/blob/master/images/icons/file-excel-solid.svg" width="20"> [Add worksheet](https://automagica.readthedocs.io/activities.html#automagica.activities.add_worksheet) | Adds a worksheet to the current workbook
<img src="https://github.com/OakwoodAI/automagica/blob/master/images/icons/file-excel-solid.svg" width="20"> [Activate worksheet](https://automagica.readthedocs.io/activities.html#automagica.activities.activate_worksheet) | Activate a worksheet in the current Excel document by name
<img src="https://github.com/OakwoodAI/automagica/blob/master/images/icons/file-excel-solid.svg" width="20"> [Save](https://automagica.readthedocs.io/activities.html#automagica.activities.save) | Save the current workbook
<img src="https://github.com/OakwoodAI/automagica/blob/master/images/icons/file-excel-solid.svg" width="20"> [Save as](https://automagica.readthedocs.io/activities.html#automagica.activities.save_as) | Save the current workbook to a specific path
<img src="https://github.com/OakwoodAI/automagica/blob/master/images/icons/file-excel-solid.svg" width="20"> [Write cell](https://automagica.readthedocs.io/activities.html#automagica.activities.write_cell) | Write to a specific cell in the currently active workbook and active worksheet
<img src="https://github.com/OakwoodAI/automagica/blob/master/images/icons/file-excel-solid.svg" width="20"> [Read cell](https://automagica.readthedocs.io/activities.html#automagica.activities.read_cell) | Read a cell from the currently active workbook and active worksheet
<img src="https://github.com/OakwoodAI/automagica/blob/master/images/icons/file-excel-solid.svg" width="20"> [Write range](https://automagica.readthedocs.io/activities.html#automagica.activities.write_range) | Write to a specific range in the currently active worksheet in the active workbook
<img src="https://github.com/OakwoodAI/automagica/blob/master/images/icons/file-excel-solid.svg" width="20"> [Read range](https://automagica.readthedocs.io/activities.html#automagica.activities.read_range) | Read a range of cells from the currently active worksheet in the active workbook
<img src="https://github.com/OakwoodAI/automagica/blob/master/images/icons/file-excel-solid.svg" width="20"> [Run macro](https://automagica.readthedocs.io/activities.html#automagica.activities.run_macro) | Run a macro by name from the currently active workbook
<img src="https://github.com/OakwoodAI/automagica/blob/master/images/icons/file-excel-solid.svg" width="20"> [Get worksheet names](https://automagica.readthedocs.io/activities.html#automagica.activities.get_worksheet_names) | Get names of all the worksheets in the currently active workbook
<img src="https://github.com/OakwoodAI/automagica/blob/master/images/icons/file-excel-solid.svg" width="20"> [Get table](https://automagica.readthedocs.io/activities.html#automagica.activities.get_table) | Get table data from the currently active worksheet by name of the table
<img src="https://github.com/OakwoodAI/automagica/blob/master/images/icons/file-excel-solid.svg" width="20"> [Activate range](https://automagica.readthedocs.io/activities.html#automagica.activities.activate_range) | Activate a particular range in the currently active workbook
<img src="https://github.com/OakwoodAI/automagica/blob/master/images/icons/file-excel-solid.svg" width="20"> [Activate first empty cell down](https://automagica.readthedocs.io/activities.html#automagica.activities.activate_first_empty_cell_down) | Activates the first empty cell going down
<img src="https://github.com/OakwoodAI/automagica/blob/master/images/icons/file-excel-solid.svg" width="20"> [Activate first empty cell right](https://automagica.readthedocs.io/activities.html#automagica.activities.activate_first_empty_cell_right) | Activates the first empty cell going right
<img src="https://github.com/OakwoodAI/automagica/blob/master/images/icons/file-excel-solid.svg" width="20"> [Activate first empty cell left](https://automagica.readthedocs.io/activities.html#automagica.activities.activate_first_empty_cell_left) | Activates the first empty cell going left
<img src="https://github.com/OakwoodAI/automagica/blob/master/images/icons/file-excel-solid.svg" width="20"> [Activate first empty cell up](https://automagica.readthedocs.io/activities.html#automagica.activities.activate_first_empty_cell_up) | Activates the first empty cell going up
<img src="https://github.com/OakwoodAI/automagica/blob/master/images/icons/file-excel-solid.svg" width="20"> [Write cell formula](https://automagica.readthedocs.io/activities.html#automagica.activities.write_cell_formula) | Write a formula to a particular cell
<img src="https://github.com/OakwoodAI/automagica/blob/master/images/icons/file-excel-solid.svg" width="20"> [Read cell formula](https://automagica.readthedocs.io/activities.html#automagica.activities.read_cell_formula) | Read the formula from a particular cell
<img src="https://github.com/OakwoodAI/automagica/blob/master/images/icons/file-excel-solid.svg" width="20"> [Insert empty row](https://automagica.readthedocs.io/activities.html#automagica.activities.insert_empty_row) | Inserts an empty row to the currently active worksheet
<img src="https://github.com/OakwoodAI/automagica/blob/master/images/icons/file-excel-solid.svg" width="20"> [Insert empty column](https://automagica.readthedocs.io/activities.html#automagica.activities.insert_empty_column) | Inserts an empty column in the currently active worksheet. Existing columns will shift to the right.
<img src="https://github.com/OakwoodAI/automagica/blob/master/images/icons/file-excel-solid.svg" width="20"> [Delete row in Excel](https://automagica.readthedocs.io/activities.html#automagica.activities.delete_row) | Deletes a row from the currently active worksheet. Existing data will shift up.
<img src="https://github.com/OakwoodAI/automagica/blob/master/images/icons/file-excel-solid.svg" width="20"> [Delete column](https://automagica.readthedocs.io/activities.html#automagica.activities.delete_column) | Delet a column from the currently active worksheet. Existing columns will shift to the left.
<img src="https://github.com/OakwoodAI/automagica/blob/master/images/icons/file-excel-solid.svg" width="20"> [Export to PDF](https://automagica.readthedocs.io/activities.html#automagica.activities.export_to_pdf) | Export to PDF
<img src="https://github.com/OakwoodAI/automagica/blob/master/images/icons/file-excel-solid.svg" width="20"> [Insert data as table](https://automagica.readthedocs.io/activities.html#automagica.activities.insert_data_as_table) | Insert list of dictionaries as a table in Excel
<img src="https://github.com/OakwoodAI/automagica/blob/master/images/icons/file-excel-solid.svg" width="20"> [Read worksheet](https://automagica.readthedocs.io/activities.html#automagica.activities.read_worksheet) | Read data from a worksheet as a list of lists
<img src="https://github.com/OakwoodAI/automagica/blob/master/images/icons/file-excel-solid.svg" width="20"> [Quit Excel](https://automagica.readthedocs.io/activities.html#automagica.activities.quit) | This closes Excel, make sure to use :func: 'save' or 'save_as' if you would like to save before quitting.
**Excel File** | ‌‌ 
<img src="https://github.com/OakwoodAI/automagica/blob/master/images/icons/file-excel-solid.svg" width="20"> [Read and Write xlsx files.](https://automagica.readthedocs.io/activities.html#automagica.activities.ExcelFile) | This activity can read, write and edit Excel (xlsx) files without the need of having Excel installed.Note that, in contrary to working with the :func: 'Excel' activities, a file get saved directly after manipulation.
<img src="https://github.com/OakwoodAI/automagica/blob/master/images/icons/file-excel-solid.svg" width="20"> [Export file to dataframe](https://automagica.readthedocs.io/activities.html#automagica.activities.to_dataframe) | Export to pandas dataframe
<img src="https://github.com/OakwoodAI/automagica/blob/master/images/icons/file-excel-solid.svg" width="20"> [Activate worksheet](https://automagica.readthedocs.io/activities.html#automagica.activities.activate_worksheet) | Activate a worksheet. By default the first worksheet is activated.
<img src="https://github.com/OakwoodAI/automagica/blob/master/images/icons/file-excel-solid.svg" width="20"> [Save as](https://automagica.readthedocs.io/activities.html#automagica.activities.save_as) | Save file as
<img src="https://github.com/OakwoodAI/automagica/blob/master/images/icons/file-excel-solid.svg" width="20"> [Write cell](https://automagica.readthedocs.io/activities.html#automagica.activities.write_cell) | Write a cell based on column and row
<img src="https://github.com/OakwoodAI/automagica/blob/master/images/icons/file-excel-solid.svg" width="20"> [Read cell](https://automagica.readthedocs.io/activities.html#automagica.activities.read_cell) | Read a cell based on column and row
<img src="https://github.com/OakwoodAI/automagica/blob/master/images/icons/file-excel-solid.svg" width="20"> [Add worksheet](https://automagica.readthedocs.io/activities.html#automagica.activities.add_worksheet) | Add a worksheet
<img src="https://github.com/OakwoodAI/automagica/blob/master/images/icons/file-excel-solid.svg" width="20"> [Get worksheet names](https://automagica.readthedocs.io/activities.html#automagica.activities.get_worksheet_names) | Get worksheet names
**PowerPoint Application** | ‌‌ 
<img src="https://github.com/OakwoodAI/automagica/blob/master/images/icons/file-powerpoint-solid.svg" width="20"> [Start PowerPoint Application](https://automagica.readthedocs.io/activities.html#automagica.activities.PowerPoint) | For this activity to work, PowerPoint needs to be installed on the system.
<img src="https://github.com/OakwoodAI/automagica/blob/master/images/icons/file-powerpoint-solid.svg" width="20"> [Save PowerPoint](https://automagica.readthedocs.io/activities.html#automagica.activities.save_as) | Save PowerPoint Slidedeck
<img src="https://github.com/OakwoodAI/automagica/blob/master/images/icons/file-powerpoint-solid.svg" width="20"> [Close PowerPoint Application](https://automagica.readthedocs.io/activities.html#automagica.activities.quit) | Close PowerPoint
<img src="https://github.com/OakwoodAI/automagica/blob/master/images/icons/file-powerpoint-solid.svg" width="20"> [Add PowerPoint Slides](https://automagica.readthedocs.io/activities.html#automagica.activities.add_slide) | Adds slides to a presentation
<img src="https://github.com/OakwoodAI/automagica/blob/master/images/icons/file-powerpoint-solid.svg" width="20"> [Slide count](https://automagica.readthedocs.io/activities.html#automagica.activities.number_of_slides) | :return: The number of slides
<img src="https://github.com/OakwoodAI/automagica/blob/master/images/icons/file-powerpoint-solid.svg" width="20"> [Text to slide](https://automagica.readthedocs.io/activities.html#automagica.activities.add_text) | Add text to a slide
<img src="https://github.com/OakwoodAI/automagica/blob/master/images/icons/file-powerpoint-solid.svg" width="20"> [Delete slide](https://automagica.readthedocs.io/activities.html#automagica.activities.delete_slide) | Delete a slide
<img src="https://github.com/OakwoodAI/automagica/blob/master/images/icons/file-powerpoint-solid.svg" width="20"> [Replace all occurences of text in PowerPoint slides](https://automagica.readthedocs.io/activities.html#automagica.activities.replace_text) | Can be used for example to replace arbitrary placeholder value in a PowerPoint.For example when using a template slidedeck, using 'XXXX' as a placeholder.Take note that all strings are case sensitive.
<img src="https://github.com/OakwoodAI/automagica/blob/master/images/icons/file-powerpoint-solid.svg" width="20"> [PowerPoint to PDF](https://automagica.readthedocs.io/activities.html#automagica.activities.export_to_pdf) | Export PowerPoint presentation to PDF file
<img src="https://github.com/OakwoodAI/automagica/blob/master/images/icons/file-powerpoint-solid.svg" width="20"> [Slides to images](https://automagica.readthedocs.io/activities.html#automagica.activities.export_slides_to_images) | Export PowerPoint slides to seperate image files
**Office 365** | ‌‌ 
<img src="https://github.com/OakwoodAI/automagica/blob/master/images/icons/envelope-solid.svg" width="20"> [Send email Office Outlook 365](https://automagica.readthedocs.io/activities.html#automagica.activities.send_email_with_outlook365) | Send email Office Outlook 365
**Salesforce** | ‌‌ 
<img src="https://github.com/OakwoodAI/automagica/blob/master/images/icons/salesforce.svg" width="20"> [Salesforce API](https://automagica.readthedocs.io/activities.html#automagica.activities.salesforce_api_call) | Activity to make calls to Salesforce REST API.
**E-mail (SMTP)** | ‌‌ 
<img src="https://github.com/OakwoodAI/automagica/blob/master/images/icons/mail-bulk-solid.svg" width="20"> [Mail with SMTP](https://automagica.readthedocs.io/activities.html#automagica.activities.send_mail_smtp) | This function lets you send emails with an e-mail address.
**Windows OS** | ‌‌ 
<img src="https://github.com/OakwoodAI/automagica/blob/master/images/icons/passport-solid.svg" width="20"> [Set Windows password](https://automagica.readthedocs.io/activities.html#automagica.activities.set_user_password) | Sets the password for a Windows user.
<img src="https://github.com/OakwoodAI/automagica/blob/master/images/icons/passport-solid.svg" width="20"> [Check Windows password](https://automagica.readthedocs.io/activities.html#automagica.activities.validate_user_password) | Validates a Windows user password if it is correct
<img src="https://github.com/OakwoodAI/automagica/blob/master/images/icons/user-lock-solid.svg" width="20"> [Lock Windows](https://automagica.readthedocs.io/activities.html#automagica.activities.lock_windows) | Locks Windows requiring login to continue.
<img src="https://github.com/OakwoodAI/automagica/blob/master/images/icons/user-solid.svg" width="20"> [Check if Windows logged in](https://automagica.readthedocs.io/activities.html#automagica.activities.is_logged_in) | Checks if the current user is logged in and not on the lockscreen. Most automations do not work properly when the desktop is locked.
<img src="https://github.com/OakwoodAI/automagica/blob/master/images/icons/user-solid.svg" width="20"> [Check if Windows is locked](https://automagica.readthedocs.io/activities.html#automagica.activities.is_desktop_locked) | Checks if the current user is locked out and on the lockscreen. Most automations do not work properly when the desktop is locked.
<img src="https://github.com/OakwoodAI/automagica/blob/master/images/icons/user-solid.svg" width="20"> [Get Windows username](https://automagica.readthedocs.io/activities.html#automagica.activities.get_username) | Get current logged in user's username
<img src="https://github.com/OakwoodAI/automagica/blob/master/images/icons/clipboard-check-solid.svg" width="20"> [Set clipboard](https://automagica.readthedocs.io/activities.html#automagica.activities.set_to_clipboard) | Set any text to the Windows clipboard.
<img src="https://github.com/OakwoodAI/automagica/blob/master/images/icons/clipboard-list-solid.svg" width="20"> [Get clipboard](https://automagica.readthedocs.io/activities.html#automagica.activities.get_from_clipboard) | Get the text currently in the Windows clipboard
<img src="https://github.com/OakwoodAI/automagica/blob/master/images/icons/clipboard-solid.svg" width="20"> [Empty clipboard](https://automagica.readthedocs.io/activities.html#automagica.activities.clear_clipboard) | Empty text from clipboard. Getting clipboard data after this should return in None
<img src="https://github.com/OakwoodAI/automagica/blob/master/images/icons/cogs-solid.svg" width="20"> [Run VBSscript](https://automagica.readthedocs.io/activities.html#automagica.activities.run_vbs_script) | Run a VBScript file
<img src="https://github.com/OakwoodAI/automagica/blob/master/images/icons/volume-up-solid.svg" width="20"> [Beep](https://automagica.readthedocs.io/activities.html#automagica.activities.beep) | Make a beeping sound. Make sure your volume is up and you have hardware connected.
<img src="https://github.com/OakwoodAI/automagica/blob/master/images/icons/ethernet-solid.svg" width="20"> [Get all network interface names](https://automagica.readthedocs.io/activities.html#automagica.activities.get_all_network_interface_names) | Returns a list of all network interfaces of the current machine
<img src="https://github.com/OakwoodAI/automagica/blob/master/images/icons/ethernet-solid.svg" width="20"> [Enable network interface](https://automagica.readthedocs.io/activities.html#automagica.activities.enable_network_interface) | Enables a network interface by its name.
<img src="https://github.com/OakwoodAI/automagica/blob/master/images/icons/ethernet-solid.svg" width="20"> [Disable network interface](https://automagica.readthedocs.io/activities.html#automagica.activities.disable_network_interface) | Disables a network interface by its name.
<img src="https://github.com/OakwoodAI/automagica/blob/master/images/icons/print-solid.svg" width="20"> [Get default printer](https://automagica.readthedocs.io/activities.html#automagica.activities.get_default_printer_name) | Returns the name of the printer selected as default
<img src="https://github.com/OakwoodAI/automagica/blob/master/images/icons/print-solid.svg" width="20"> [Set default printer](https://automagica.readthedocs.io/activities.html#automagica.activities.set_default_printer) | Set the default printer.
<img src="https://github.com/OakwoodAI/automagica/blob/master/images/icons/print-solid.svg" width="20"> [Remove printer](https://automagica.readthedocs.io/activities.html#automagica.activities.remove_printer) | Removes a printer by its name
<img src="https://github.com/OakwoodAI/automagica/blob/master/images/icons/cog-solid.svg" width="20"> [Get service status](https://automagica.readthedocs.io/activities.html#automagica.activities.get_service_status) | Returns the status of a service on the machine
<img src="https://github.com/OakwoodAI/automagica/blob/master/images/icons/cog-solid.svg" width="20"> [Start a service](https://automagica.readthedocs.io/activities.html#automagica.activities.start_service) | Starts a Windows service
<img src="https://github.com/OakwoodAI/automagica/blob/master/images/icons/cog-solid.svg" width="20"> [Stop a service](https://automagica.readthedocs.io/activities.html#automagica.activities.stop_service) | Stops a Windows service
<img src="https://github.com/OakwoodAI/automagica/blob/master/images/icons/window-restore-solid.svg" width="20"> [Set window to foreground](https://automagica.readthedocs.io/activities.html#automagica.activities.set_window_to_foreground) | Sets a window to foreground by its title.
<img src="https://github.com/OakwoodAI/automagica/blob/master/images/icons/window-restore-solid.svg" width="20"> [Get foreground window title](https://automagica.readthedocs.io/activities.html#automagica.activities.get_foreground_window_title) | Retrieve the title of the current foreground window
<img src="https://github.com/OakwoodAI/automagica/blob/master/images/icons/window-restore-solid.svg" width="20"> [Close window](https://automagica.readthedocs.io/activities.html#automagica.activities.close_window) | Closes a window by its title
<img src="https://github.com/OakwoodAI/automagica/blob/master/images/icons/window-restore-solid.svg" width="20"> [Maximize window](https://automagica.readthedocs.io/activities.html#automagica.activities.maximize_window) | Maximizes a window by its title
<img src="https://github.com/OakwoodAI/automagica/blob/master/images/icons/window-restore-solid.svg" width="20"> [Restore window](https://automagica.readthedocs.io/activities.html#automagica.activities.restore_window) | Restore a window by its title
<img src="https://github.com/OakwoodAI/automagica/blob/master/images/icons/window-restore-solid.svg" width="20"> [Minimize window](https://automagica.readthedocs.io/activities.html#automagica.activities.minimize_window) | Minimizes a window by its title
<img src="https://github.com/OakwoodAI/automagica/blob/master/images/icons/window-restore-solid.svg" width="20"> [Resize window](https://automagica.readthedocs.io/activities.html#automagica.activities.resize_window) | Resize a window by its title
<img src="https://github.com/OakwoodAI/automagica/blob/master/images/icons/window-restore-solid.svg" width="20"> [Hide window](https://automagica.readthedocs.io/activities.html#automagica.activities.hide_window) | Hides a window from the user desktop by using it's title
**Terminal** | ‌‌ 
<img src="https://github.com/OakwoodAI/automagica/blob/master/images/icons/terminal-solid.svg" width="20"> [Run SSH command](https://automagica.readthedocs.io/activities.html#automagica.activities.run_ssh_command) | Runs a command over SSH (Secure Shell)
**SNMP** | ‌‌ 
<img src="https://github.com/OakwoodAI/automagica/blob/master/images/icons/ethernet-solid.svg" width="20"> [SNMP Get](https://automagica.readthedocs.io/activities.html#automagica.activities.snmp_get) | Retrieves data from an SNMP agent using SNMP (Simple Network Management Protocol)
**Active Directory** | ‌‌ 
<img src="https://github.com/OakwoodAI/automagica/blob/master/images/icons/audio-description-solid.svg" width="20"> [AD interface](https://automagica.readthedocs.io/activities.html#automagica.activities.ActiveDirectory) | Interface to Windows Active Directory through ADSI
<img src="https://github.com/OakwoodAI/automagica/blob/master/images/icons/audio-description-solid.svg" width="20"> [Get AD object by name](https://automagica.readthedocs.io/activities.html#automagica.activities.get_object_by_distinguished_name) | Interface to Windows Active Directory through ADSI
**Utilities** | ‌‌ 
<img src="https://github.com/OakwoodAI/automagica/blob/master/images/icons/home-solid.svg" width="20"> [Get user home path](https://automagica.readthedocs.io/activities.html#automagica.activities.home_path) | Returns the current user's home path
<img src="https://github.com/OakwoodAI/automagica/blob/master/images/icons/desktop-solid.svg" width="20"> [Get desktop path](https://automagica.readthedocs.io/activities.html#automagica.activities.desktop_path) | Returns the current user's desktop path
<img src="https://github.com/OakwoodAI/automagica/blob/master/images/icons/file-solid.svg" width="20"> [Open file](https://automagica.readthedocs.io/activities.html#automagica.activities.open_file) | Opens file with default programs
<img src="https://github.com/OakwoodAI/automagica/blob/master/images/icons/desktop-solid.svg" width="20"> [Set wallpaper](https://automagica.readthedocs.io/activities.html#automagica.activities.set_wallpaper) | Set Windows desktop wallpaper with the the specified image
<img src="https://github.com/OakwoodAI/automagica/blob/master/images/icons/cloud-download-alt-solid.svg" width="20"> [Download file from a URL](https://automagica.readthedocs.io/activities.html#automagica.activities.download_file_from_url) | Download file from a URL
**Trello** | ‌‌ 
<img src="https://github.com/OakwoodAI/automagica/blob/master/images/icons/trello.svg" width="20"> [Add Trello Card](https://automagica.readthedocs.io/activities.html#automagica.activities.add_trello_card) | Add a card to the Trello board. For this you need a Trello API key, secret and token.
**System** | ‌‌ 
<img src="https://github.com/OakwoodAI/automagica/blob/master/images/icons/file-contract-solid.svg" width="20"> [Rename a file](https://automagica.readthedocs.io/activities.html#automagica.activities.rename_file) | This activity will rename a file. If the the desired name already exists in the folder file will not be renamed.
<img src="https://github.com/OakwoodAI/automagica/blob/master/images/icons/file-export-solid.svg" width="20"> [Move a file](https://automagica.readthedocs.io/activities.html#automagica.activities.move_file) | If the new location already contains a file with the same name, a random 4 character uid will be added in front of the name before the file is moved.
<img src="https://github.com/OakwoodAI/automagica/blob/master/images/icons/trash-solid.svg" width="20"> [Remove a file](https://automagica.readthedocs.io/activities.html#automagica.activities.remove_file) | Remove a file
<img src="https://github.com/OakwoodAI/automagica/blob/master/images/icons/tasks-solid.svg" width="20"> [Check if file exists](https://automagica.readthedocs.io/activities.html#automagica.activities.file_exists) | This function checks whether the file with the given path exists.
<img src="https://github.com/OakwoodAI/automagica/blob/master/images/icons/list-alt-solid.svg" width="20"> [Wait until a file exists.](https://automagica.readthedocs.io/activities.html#automagica.activities.wait_file_exists) | Not that this activity is blocking and will keep the system waiting.
<img src="https://github.com/OakwoodAI/automagica/blob/master/images/icons/list-solid.svg" width="20"> [List to .txt](https://automagica.readthedocs.io/activities.html#automagica.activities.write_list_to_file) | Writes a list to a  text (.txt) file.Every element of the entered list is written on a new line of the text file.
<img src="https://github.com/OakwoodAI/automagica/blob/master/images/icons/th-list-solid.svg" width="20"> [Read .txt file](https://automagica.readthedocs.io/activities.html#automagica.activities.read_list_from_txt) | This activity writes the content of a .txt file to a list and returns that list.Every new line from the .txt file becomes a new element of the list. The activity willnot work if the entered path is not attached to a .txt file.
<img src="https://github.com/OakwoodAI/automagica/blob/master/images/icons/tasks-solid.svg" width="20"> [Append to .txt](https://automagica.readthedocs.io/activities.html#automagica.activities.append_line) | Append a text line to a file and creates the file if it does not exist yet.
<img src="https://github.com/OakwoodAI/automagica/blob/master/images/icons/file-alt-solid.svg" width="20"> [Make text file](https://automagica.readthedocs.io/activities.html#automagica.activities.make_textfile) | Initialize text file
<img src="https://github.com/OakwoodAI/automagica/blob/master/images/icons/copy-solid.svg" width="20"> [Copy a file](https://automagica.readthedocs.io/activities.html#automagica.activities.copy_file) | Copies a file from one place to another.If the new location already contains a file with the same name, a random 4 character uid is added to the name.
<img src="https://github.com/OakwoodAI/automagica/blob/master/images/icons/info-solid.svg" width="20"> [Get file extension](https://automagica.readthedocs.io/activities.html#automagica.activities.get_file_extension) | Get extension of a file
<img src="https://github.com/OakwoodAI/automagica/blob/master/images/icons/print-solid.svg" width="20"> [Print](https://automagica.readthedocs.io/activities.html#automagica.activities.send_to_printer) | Send file to default printer to priner. This activity sends a file to the printer. Make sure to have a default printer set up.
**PDF** | ‌‌ 
<img src="https://github.com/OakwoodAI/automagica/blob/master/images/icons/glasses-solid.svg" width="20"> [Text from PDF](https://automagica.readthedocs.io/activities.html#automagica.activities.read_text_from_pdf) | Extracts the text from a PDF. This activity reads text from a pdf file. Can only read PDF files that contain a text layer.
<img src="https://github.com/OakwoodAI/automagica/blob/master/images/icons/object-ungroup-solid.svg" width="20"> [Merge PDF](https://automagica.readthedocs.io/activities.html#automagica.activities.join_pdf_files) | Merges multiple PDFs into a single file
<img src="https://github.com/OakwoodAI/automagica/blob/master/images/icons/cut-solid.svg" width="20"> [Extract page from PDF](https://automagica.readthedocs.io/activities.html#automagica.activities.extract_page_range_from_pdf) | Extracts a particular range of a PDF to a separate file.
<img src="https://github.com/OakwoodAI/automagica/blob/master/images/icons/icons-solid.svg" width="20"> [Extract images from PDF](https://automagica.readthedocs.io/activities.html#automagica.activities.extract_images_from_pdf) | Save a specific page from a PDF as an image
<img src="https://github.com/OakwoodAI/automagica/blob/master/images/icons/stamp-solid.svg" width="20"> [Watermark a PDF](https://automagica.readthedocs.io/activities.html#automagica.activities.apply_watermark_to_pdf) | Watermark a PDF
**System Monitoring** | ‌‌ 
<img src="https://github.com/OakwoodAI/automagica/blob/master/images/icons/microchip-solid.svg" width="20"> [CPU load](https://automagica.readthedocs.io/activities.html#automagica.activities.get_cpu_load) | Get average CPU load for all cores.
<img src="https://github.com/OakwoodAI/automagica/blob/master/images/icons/calculator-solid.svg" width="20"> [Count CPU](https://automagica.readthedocs.io/activities.html#automagica.activities.get_number_of_cpu) | Get the number of CPU's in the current system.
<img src="https://github.com/OakwoodAI/automagica/blob/master/images/icons/wave-square-solid.svg" width="20"> [CPU frequency](https://automagica.readthedocs.io/activities.html#automagica.activities.get_cpu_frequency) | Get frequency at which CPU currently operates.
<img src="https://github.com/OakwoodAI/automagica/blob/master/images/icons/server-solid.svg" width="20"> [CPU Stats](https://automagica.readthedocs.io/activities.html#automagica.activities.get_cpu_stats) | Get CPU statistics
<img src="https://github.com/OakwoodAI/automagica/blob/master/images/icons/memory-solid.svg" width="20"> [Memory statistics](https://automagica.readthedocs.io/activities.html#automagica.activities.get_memory_stats) | Get  memory statistics
<img src="https://github.com/OakwoodAI/automagica/blob/master/images/icons/save-solid.svg" width="20"> [Disk stats](https://automagica.readthedocs.io/activities.html#automagica.activities.get_disk_stats) | Get disk statistics of main disk
<img src="https://github.com/OakwoodAI/automagica/blob/master/images/icons/save-solid.svg" width="20"> [Partition info](https://automagica.readthedocs.io/activities.html#automagica.activities.get_disk_partitions) | Get disk partition info
<img src="https://github.com/OakwoodAI/automagica/blob/master/images/icons/clock-solid.svg" width="20"> [Boot time](https://automagica.readthedocs.io/activities.html#automagica.activities.get_boot_time) | Get most recent boot time
<img src="https://github.com/OakwoodAI/automagica/blob/master/images/icons/clock-solid.svg" width="20"> [Uptime](https://automagica.readthedocs.io/activities.html#automagica.activities.get_time_since_last_boot) | Get uptime since last boot
**Image Processing** | ‌‌ 
<img src="https://github.com/OakwoodAI/automagica/blob/master/images/icons/images-solid.svg" width="20"> [Show image](https://automagica.readthedocs.io/activities.html#automagica.activities.show_image) | Displays an image specified by the path variable on the default imaging program.
<img src="https://github.com/OakwoodAI/automagica/blob/master/images/icons/undo-solid.svg" width="20"> [Rotate image](https://automagica.readthedocs.io/activities.html#automagica.activities.rotate_image) | Rotate an image
<img src="https://github.com/OakwoodAI/automagica/blob/master/images/icons/expand-arrows-alt-solid.svg" width="20"> [Resize image](https://automagica.readthedocs.io/activities.html#automagica.activities.resize_image) | Resizes the image specified by the path variable.
<img src="https://github.com/OakwoodAI/automagica/blob/master/images/icons/expand-arrows-alt-solid.svg" width="20"> [Get image width](https://automagica.readthedocs.io/activities.html#automagica.activities.get_image_width) | Get with of image
<img src="https://github.com/OakwoodAI/automagica/blob/master/images/icons/arrows-alt-v-solid.svg" width="20"> [Get image height](https://automagica.readthedocs.io/activities.html#automagica.activities.get_image_height) | Get height of image
<img src="https://github.com/OakwoodAI/automagica/blob/master/images/icons/crop-solid.svg" width="20"> [Crop image](https://automagica.readthedocs.io/activities.html#automagica.activities.crop_image) | Crops the image specified by path to a region determined by the box variable.
<img src="https://github.com/OakwoodAI/automagica/blob/master/images/icons/caret-up-solid.svg" width="20"> [Mirror image horizontally](https://automagica.readthedocs.io/activities.html#automagica.activities.mirror_image_horizontally) | Mirrors an image with a given path horizontally from left to right.
<img src="https://github.com/OakwoodAI/automagica/blob/master/images/icons/caret-right-solid.svg" width="20"> [Mirror image vertically](https://automagica.readthedocs.io/activities.html#automagica.activities.mirror_image_vertically) | Mirrors an image with a given path vertically from top to bottom.
**Process** | ‌‌ 
<img src="https://github.com/OakwoodAI/automagica/blob/master/images/icons/cog-solid.svg" width="20"> [Windows run](https://automagica.readthedocs.io/activities.html#automagica.activities.run_manual) | Use Windows Run to boot a processNote this uses keyboard inputs which means this process can be disrupted by interfering inputs
<img src="https://github.com/OakwoodAI/automagica/blob/master/images/icons/play-solid.svg" width="20"> [Run process](https://automagica.readthedocs.io/activities.html#automagica.activities.run) | Use subprocess to open a windows process
<img src="https://github.com/OakwoodAI/automagica/blob/master/images/icons/cogs-solid.svg" width="20"> [Check if process is running](https://automagica.readthedocs.io/activities.html#automagica.activities.is_process_running) | Check if process is running. Validates if given process name (name) is currently running on the system.
<img src="https://github.com/OakwoodAI/automagica/blob/master/images/icons/list-solid.svg" width="20"> [Get running processes](https://automagica.readthedocs.io/activities.html#automagica.activities.get_running_processes) | Get names of unique processes currently running on the system.
<img src="https://github.com/OakwoodAI/automagica/blob/master/images/icons/window-close-solid.svg" width="20"> [Kill process](https://automagica.readthedocs.io/activities.html#automagica.activities.kill_process) | Kills a process forcefully
**Optical Character Recognition (OCR)** | ‌‌ 
<img src="https://github.com/OakwoodAI/automagica/blob/master/images/icons/readme.svg" width="20"> [Get text with OCR](https://automagica.readthedocs.io/activities.html#automagica.activities.extract_text_ocr) | This activity extracts all text from the current screen or an image if a path is specified.
<img src="https://github.com/OakwoodAI/automagica/blob/master/images/icons/glasses-solid.svg" width="20"> [Find text on screen with OCR](https://automagica.readthedocs.io/activities.html#automagica.activities.find_text_on_screen_ocr) | This activity finds position (coordinates) of specified text on the current screen using OCR.
<img src="https://github.com/OakwoodAI/automagica/blob/master/images/icons/mouse-pointer-solid.svg" width="20"> [Click on text with OCR](https://automagica.readthedocs.io/activities.html#automagica.activities.click_on_text_ocr) | This activity clicks on position (coordinates) of specified text on the current screen using OCR.
<img src="https://github.com/OakwoodAI/automagica/blob/master/images/icons/mouse-pointer-solid.svg" width="20"> [Double click on text with OCR](https://automagica.readthedocs.io/activities.html#automagica.activities.double_click_on_text_ocr) | This activity double clicks on position (coordinates) of specified text on the current screen using OCR.
<img src="https://github.com/OakwoodAI/automagica/blob/master/images/icons/mouse-pointer-solid.svg" width="20"> [Right click on text with OCR](https://automagica.readthedocs.io/activities.html#automagica.activities.right_click_on_text_ocr) | This activity Right clicks on position (coordinates) of specified text on the current screen using OCR.
**UiPath** | ‌‌ 
<img src="https://github.com/OakwoodAI/automagica/blob/master/images/icons/robot-solid.svg" width="20"> [Execute a UiPath process](https://automagica.readthedocs.io/activities.html#automagica.activities.execute_uipath_process) | This activity allows you to execute a process designed with the UiPath Studio. All console output from the Write Line activity (https://docs.uipath.com/activities/docs/write-line) will be printed as output.
**AutoIt** | ‌‌ 
<img src="https://github.com/OakwoodAI/automagica/blob/master/images/icons/robot-solid.svg" width="20"> [Execute a AutoIt script](https://automagica.readthedocs.io/activities.html#automagica.activities.run_autoit_script) | This activity allows you to run an AutoIt script. If you use the ConsoleWrite function (https://www.autoitscript.com/autoit3/docs/functions/ConsoleWrite.htm), the output will be presented to you.
**Robot Framework** | ‌‌ 
<img src="https://github.com/OakwoodAI/automagica/blob/master/images/icons/robot-solid.svg" width="20"> [Execute a Robot Framework test case](https://automagica.readthedocs.io/activities.html#automagica.activities.execute_robotframework_test) | This activity allows you to run a Robot Framework test case. Console output of the test case will be printed.
**Blue Prism** | ‌‌ 
<img src="https://github.com/OakwoodAI/automagica/blob/master/images/icons/robot-solid.svg" width="20"> [Run a Blue Prism process](https://automagica.readthedocs.io/activities.html#automagica.activities.run_blueprism_process) | This activity allows you to run a Blue Prism process.
**Automation Anywhere** | ‌‌ 
<<<<<<< HEAD
<img src="https://github.com/OakwoodAI/automagica/blob/master/images/icons/robot-solid.svg" width="20"> [Run an Automation Anywhere task](https://automagica.readthedocs.io/activities.html#automagica.activities.run_automationanywhere_task) | This activity allows you to run an Automation Anywhere task.
|<img width=300/>|  ‌‌|

## Docker Support (Experimental)
This is still under heavy development, but we're exploring possibilities of running Automagica robots in a containerized desktop. You can try this with docker with the following commands:
```
git pull https://github.com/oakwoodai/automagica
cd automagica
docker build . -t automagica
docker run -it -p 8080:8080 automagica
```
Then browse to http://localhost:8080/vnc.html

=======
<img src="https://github.com/OakwoodAI/automagica/blob/master/images/icons/briefcase-solid.svg" width="20"> [Run an Automation Anywhere task](https://automagica.readthedocs.io/activities.html#automagica.activities.run_automationanywhere_task) | This activity allows you to run an Automation Anywhere task.
**SAP GUI** | ‌‌ 
<img src="https://github.com/OakwoodAI/automagica/blob/master/images/icons/briefcase-solid.svg" width="20"> [Quit SAP GUI](https://automagica.readthedocs.io/activities.html#automagica.activities.quit) | Quits the SAP GUI completely and forcibly.
<img src="https://github.com/OakwoodAI/automagica/blob/master/images/icons/briefcase-solid.svg" width="20"> [Log in to SAP GUI](https://automagica.readthedocs.io/activities.html#automagica.activities.login) | Logs in to an SAP system on SAP GUI.
<img src="https://github.com/OakwoodAI/automagica/blob/master/images/icons/briefcase-solid.svg" width="20"> [Click on a sAP GUI element](https://automagica.readthedocs.io/activities.html#automagica.activities.click) | Clicks on an identifier in the SAP GUI.
<img src="https://github.com/OakwoodAI/automagica/blob/master/images/icons/briefcase-solid.svg" width="20"> [Get text from a SAP GUI element](https://automagica.readthedocs.io/activities.html#automagica.activities.get_text) | Retrieves the text from a SAP GUI element.
<img src="https://github.com/OakwoodAI/automagica/blob/master/images/icons/briefcase-solid.svg" width="20"> [Set text of a SAP GUI element](https://automagica.readthedocs.io/activities.html#automagica.activities.set_text) | Sets the text of a SAP GUI element.
<img src="https://github.com/OakwoodAI/automagica/blob/master/images/icons/briefcase-solid.svg" width="20"> [Highlights a SAP GUI element](https://automagica.readthedocs.io/activities.html#automagica.activities.highlight) | Temporarily highlights a SAP GUI element
**Portal** | ‌‌ 
<img src="https://github.com/OakwoodAI/automagica/blob/master/images/icons/robot-solid.svg" width="20"> [Create a new job in the Automagica Portal](https://automagica.readthedocs.io/activities.html#automagica.activities.create_new_job) | This activity creates a new job in the Automagica Portal for a given script. The bot performing this activity will need to be assigned to the script it creates a job for.
|<img width=150/>|  ‌‌|
>>>>>>> c845a6ef

## Credits
Under the hood, Automagica is built on some of the greatest open source libraries. Within Automagica, the following libraries are currently included:
- [requests](https://github.com/psf/requests) 
- [PyAutoGUI](https://github.com/asweigart/pyautogui)
- [Selenium](https://github.com/baijum/selenium-python) 
- [PyWinAuto](https://github.com/pywinauto/pywinauto)
- [OpenPyXL](https://bitbucket.org/openpyxl/openpyxl)
- [python-docx](https://github.com/python-openxml/python-docx)
- [pywin32](https://github.com/mhammond/pywin32)
- [PyPDF2](https://github.com/mstamy2/PyPDF2)
- [Psutil](https://pypi.org/project/psutil/)
- [py-trello](https://github.com/sarumont/py-trello)
- [plyer](https://pypi.org/project/plyer/)
- [Pillow](https://pillow.readthedocs.io/en/stable/)
- [Faker](https://github.com/joke2k/faker)
- [Psutil](https://pypi.org/project/psutil/)
- [Keyring](https://pypi.org/project/keyring/)
- [PySimpleGUI](https://pysimplegui.readthedocs.io/en/latest/)
- [Cryptography](https://pypi.org/project/cryptography/)
- [pyad](https://pypi.org/project/pyad/)
- [jupyterlab](https://jupyterlab.readthedocs.io/en/stable/)
- [Icons8 Line Awesome](https://github.com/icons8/line-awesome)
- [pysnmp](https://github.com/etingof/pysnmp) and special thanks to [quicksnmp](https://github.com/alessandromaggio/quicksnmp)
- [pandas](https://github.com/pandas-dev/pandas)

#### Special contributor mentions
- [ygxiao](https://github.com/ygxiao)
- [jjlehtinen](https://github.com/jjlehtinen)

A special thanks goes out to all the above-mentioned libraries, repositories and contributers! :heart:


<img src="https://i.imgur.com/eQYywRd.png" width="300"><|MERGE_RESOLUTION|>--- conflicted
+++ resolved
@@ -85,6 +85,16 @@
 Folder and File manipulation
 
 <img src="https://github.com/OakwoodAI/automagica/blob/master/images/USPresidents.gif" width="800">
+
+## Docker Support (Experimental)
+This is still under heavy development, but we're exploring possibilities of running Automagica robots in a containerized desktop. You can try this with docker with the following commands:
+```
+git pull https://github.com/oakwoodai/automagica
+cd automagica
+docker build . -t automagica
+docker run -it -p 8080:8080 automagica
+```
+Then browse to http://localhost:8080/vnc.html
 
 ## Activities
 
@@ -357,21 +367,6 @@
 **Blue Prism** | ‌‌ 
 <img src="https://github.com/OakwoodAI/automagica/blob/master/images/icons/robot-solid.svg" width="20"> [Run a Blue Prism process](https://automagica.readthedocs.io/activities.html#automagica.activities.run_blueprism_process) | This activity allows you to run a Blue Prism process.
 **Automation Anywhere** | ‌‌ 
-<<<<<<< HEAD
-<img src="https://github.com/OakwoodAI/automagica/blob/master/images/icons/robot-solid.svg" width="20"> [Run an Automation Anywhere task](https://automagica.readthedocs.io/activities.html#automagica.activities.run_automationanywhere_task) | This activity allows you to run an Automation Anywhere task.
-|<img width=300/>|  ‌‌|
-
-## Docker Support (Experimental)
-This is still under heavy development, but we're exploring possibilities of running Automagica robots in a containerized desktop. You can try this with docker with the following commands:
-```
-git pull https://github.com/oakwoodai/automagica
-cd automagica
-docker build . -t automagica
-docker run -it -p 8080:8080 automagica
-```
-Then browse to http://localhost:8080/vnc.html
-
-=======
 <img src="https://github.com/OakwoodAI/automagica/blob/master/images/icons/briefcase-solid.svg" width="20"> [Run an Automation Anywhere task](https://automagica.readthedocs.io/activities.html#automagica.activities.run_automationanywhere_task) | This activity allows you to run an Automation Anywhere task.
 **SAP GUI** | ‌‌ 
 <img src="https://github.com/OakwoodAI/automagica/blob/master/images/icons/briefcase-solid.svg" width="20"> [Quit SAP GUI](https://automagica.readthedocs.io/activities.html#automagica.activities.quit) | Quits the SAP GUI completely and forcibly.
@@ -383,7 +378,6 @@
 **Portal** | ‌‌ 
 <img src="https://github.com/OakwoodAI/automagica/blob/master/images/icons/robot-solid.svg" width="20"> [Create a new job in the Automagica Portal](https://automagica.readthedocs.io/activities.html#automagica.activities.create_new_job) | This activity creates a new job in the Automagica Portal for a given script. The bot performing this activity will need to be assigned to the script it creates a job for.
 |<img width=150/>|  ‌‌|
->>>>>>> c845a6ef
 
 ## Credits
 Under the hood, Automagica is built on some of the greatest open source libraries. Within Automagica, the following libraries are currently included:
