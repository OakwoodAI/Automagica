--- conflicted
+++ resolved
@@ -4,19 +4,7 @@
 
 _Let bots handle the clicks so people can handle the business._
 
-<<<<<<< HEAD
-[![Github Signup Automagica](https://i.imgur.com/PKvMCSl.jpg)](https://portal.automagica.com/github/login)
-
-![Love Automagica Example](https://automagica.com/wp-content/uploads/2020/06/automagica_drawing.gif)
-
-## Our mission
-
-With Automagica, automating cross-platform processes becomes a breeze. With this open source library we want to provide you with:
-- the tools to build amazing software robots
-- a comprehensive and consistent wrapper around known and lesser known (Python) automation libraries and
-=======
 ![Love Automagica Example](https://github.com/automagica/automagica/blob/master/images/automagica_drawing.gif)
->>>>>>> b0c471d6
 
 ## Important links
 - [Website](https://www.automagica.com)
@@ -25,25 +13,12 @@
 - [YouTube Channel](https://automagi.ca/youtube)
 - [Public Roadmap](https://automagi.ca/roadmap)
 
-<<<<<<< HEAD
-## Community
-- Our __[roadmap](https://trello.com/b/qXHf5YqD/automagica-roadmap)__ is public (feel free to add suggestions to the Ideas column!)
-- Join our __[Discord](https://discord.gg/PbY85WA)__ channel (this is a great place to ask questions)
-- __[Telegram](https://t.me/automagica)__ group (good for getting the latest updates)
-
-## What's open source?
-### Automagica Activities
-### Automagica Lab
-### Automagica Flow
-### Automagica Capture
-=======
 Refer to the [Automagica official website](https://www.automagica.com) for more information. . For more info see the [documentation](https://automagica.readthedocs.io).
 
 ## Important information
 - We are preparing the launch of Automagica 3.0 (introducing Automagica Flow and the new Automagica Portal). Contact us or join our __[Discord](https://discord.gg/PbY85WA)__ or __[Telegram](https://t.me/automagica)__ group to get beta access.
 - Check out our __[public roadmap](https://trello.com/b/qXHf5YqD/automagica-roadmap)__ and feel free to add suggestions to the Ideas column!
 - We're on __[Discord](https://discord.gg/PbY85WA)__ and __[Telegram](https://t.me/automagica)__
->>>>>>> b0c471d6
 
 
 ## Need professional support?
