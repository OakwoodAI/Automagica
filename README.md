--- conflicted
+++ resolved
@@ -85,10 +85,6 @@
 
 ![Excel Example Automagica](https://automagica.com/wp-content/uploads/2020/06/browser_excel.gif)
 
-<<<<<<< HEAD
-=======
-
->>>>>>> c4da8bf7
 ## Docker
 As Automagica is fully cross-platform and built with Python, it's quite easy to run or build Automagica bots inside containers. We've added an example `Dockerfile` with the minimum reuirements for running an Automagica bot:
 ```
