![](https://automagica.com/wp-content/uploads/2020/06/logo.png)
# Automagica - Open Source Robotic Process Automation
[Website](https://www.automagica.com) | [Portal](https://portal.automagica.com) | [Documentation](https://automagica.readthedocs.io) | [YouTube](https://automagi.ca/youtube) | [Roadmap](https://automagi.ca/roadmap) | [Discord](https://discord.gg/PbY85WA) | [Telegram](https://t.me/automagica)

[![Downloads](https://pepy.tech/badge/automagica/month)](https://pepy.tech/project/automagica/month)

<<<<<<< HEAD
__[Automagica](https://automagica.com)__ is an open source __automation suite__ for fully automating tedious, manual tasks on any screen. Our vision is that __people should not be doing a robot's job__. Our mission is to make these automation tools as accessible as possible to empower everyone to automate (almost) anything. 
=======
![Love Automagica Example](https://i.imgur.com/C4M6LBl.gif)

## Important links
- [Website](https://www.automagica.com)
- [Portal](https://portal.automagica.com)
- [Documentation](https://automagica.readthedocs.io)
- [YouTube Channel](https://automagi.ca/youtube)
- [Public Roadmap](https://automagi.ca/roadmap)

Refer to the [Automagica official website](https://www.automagica.com) for more information. . For more info see the [documentation](https://automagica.readthedocs.io).

## Important information
- We are preparing the launch of Automagica 3.0 (introducing Automagica Flow and the new Automagica Portal).
- Check out our __[public roadmap](https://trello.com/b/qXHf5YqD/automagica-roadmap)__ and feel free to add suggestions to the Ideas column!
- We're on __[Discord](https://discord.gg/PbY85WA)__ and __[Telegram](https://t.me/automagica)__
>>>>>>> c4da8bf7

_"Let __bots__ handle the __clicks__ so __people__ can handle the __business__."_

![Love Automagica Example](https://i.imgur.com/uU2OX1X.gif)

## Get started

### Windows

The easiest way to install Automagica is by using our __one-click installer for Windows__ which you can get at the [Automagica Portal](https://portal.automagica.com).

![Portal and Flow](https://i.imgur.com/ps1Uhck.png)

### Linux
#### Fedora-like distributions of Linux such as Red Hat Enterprise Linux or CentOS
You can install Automagica by running the following commands:

```
sudo yum install python3-devel chromium -y
sudo pip3 install automagica -U
```
#### Debian-like distributions of Linux such as Ubuntu
You can install Automagica by running the following commands:
```
sudo apt-get install python3-devel chromium -y
sudo pip3 install automagica -U
```

### Developers and other platforms

If you wish to only install the Automagica Python library (without registering for the Automagica Portal), follow the below steps.

- Download and install [Python 3.7](https://www.python.org)

- Install the latest version Automagica on your machine:
```
pip install automagica --upgrade
```
#### Importing activities

Before getting started in development mode, don't forget to import the activities from automagica in your Python script. If unsure, it is possible to import all the activities for development purposes by starting your script with:
```
from automagica import *
```

Important: for some activities (mainly OCR-related) an Automagica API-key is required. In order to acquire an API-key, you need to register at the [Automagica Portal](https://portal.automagica.com).

## Components
The Automagica suite consists of the following components:
- __Automagica Bot__: runtime/agent responsible for performing the automated tasks.
- __Automagica Flow__: a visual flow designer to build automations quickly with full support for Python code.
- __Automagica Wand__: UI element picker powered by AI.
- __Automagica Lab__: Notebook-style automation development environment based on Jupyter Notebooks (requires Jupyter to be installed).
- __Automagica Portal__: management of bots, credentials, automations, logs, ...

Some activities access external services hosted on our servers, such as the AI and OCR-related capabilities.

The Automagica Portal is currently not available under an open source license. We offer a free environment for evaluation purposes at https://portal.automagica.com. If you would like to use the Automagica Portal within your company or organization, please contact us at sales@automagica.com.

## Automagica & Docker
All Automagica components can run inside Docker containers. Find out more in our [documentation](https://automagica.readthedocs.io/docker.html).

## Example

Browser working with Excel:

![Excel Example Automagica](https://automagica.com/wp-content/uploads/2020/06/browser_excel.gif)


## Activities

An overview of all official Automagica activities:

Process | Description
------- | -----------
**Cryptography** | ‌‌ 
<img src="https://cdn.jsdelivr.net/npm/line-awesome@1.3.0/svg/key-solid.svg" width="20"> [Random key](https://automagica.readthedocs.io/activities.html#automagica.activities.generate_random_key) | Generate random Fernet key. Fernet guarantees that a message encrypted using it cannot be manipulated or read without the key. Fernet is an implementation of symmetric (also known as “secret key”) authenticated cryptography
<img src="https://cdn.jsdelivr.net/npm/line-awesome@1.3.0/svg/lock-solid.svg" width="20"> [Encrypt text](https://automagica.readthedocs.io/activities.html#automagica.activities.encrypt_text_with_key) | Encrypt text with (Fernet) key,
<img src="https://cdn.jsdelivr.net/npm/line-awesome@1.3.0/svg/lock-open-solid.svg" width="20"> [Decrypt text](https://automagica.readthedocs.io/activities.html#automagica.activities.decrypt_text_with_key) | Dexrypt bytes-like object to string with (Fernet) key
<img src="https://cdn.jsdelivr.net/npm/line-awesome@1.3.0/svg/lock-solid.svg" width="20"> [Encrypt file](https://automagica.readthedocs.io/activities.html#automagica.activities.encrypt_file_with_key) | Encrypt file with (Fernet) key. Note that file will be unusable unless unlocked with the same key.
<img src="https://cdn.jsdelivr.net/npm/line-awesome@1.3.0/svg/lock-open-solid.svg" width="20"> [Decrypt file](https://automagica.readthedocs.io/activities.html#automagica.activities.decrypt_file_with_key) | Decrypts file with (Fernet) key
<img src="https://cdn.jsdelivr.net/npm/line-awesome@1.3.0/svg/lock-solid.svg" width="20"> [Key from password](https://automagica.readthedocs.io/activities.html#automagica.activities.generate_key_from_password) | Generate key based on password and salt. If both password and salt are known the key can be regenerated.
<img src="https://cdn.jsdelivr.net/npm/line-awesome@1.3.0/svg/fingerprint-solid.svg" width="20"> [Hash from file](https://automagica.readthedocs.io/activities.html#automagica.activities.generate_hash_from_file) | Generate hash from file
<img src="https://cdn.jsdelivr.net/npm/line-awesome@1.3.0/svg/fingerprint-solid.svg" width="20"> [Hash from text](https://automagica.readthedocs.io/activities.html#automagica.activities.generate_hash_from_text) | Generate hash from text
**Random** | ‌‌ 
<img src="https://cdn.jsdelivr.net/npm/line-awesome@1.3.0/svg/dice-solid.svg" width="20"> [Random number](https://automagica.readthedocs.io/activities.html#automagica.activities.generate_random_number) | Random numbers can be integers (not a fractional number) or a float (fractional number).
<img src="https://cdn.jsdelivr.net/npm/line-awesome@1.3.0/svg/coins-solid.svg" width="20"> [Random boolean](https://automagica.readthedocs.io/activities.html#automagica.activities.generate_random_boolean) | Generates a random boolean (True or False)
<img src="https://cdn.jsdelivr.net/npm/line-awesome@1.3.0/svg/user-tag-solid.svg" width="20"> [Random name](https://automagica.readthedocs.io/activities.html#automagica.activities.generate_random_name) | Generates a random name. Adding a locale adds a more common name in the specified locale. Provides first name and last name.
<img src="https://cdn.jsdelivr.net/npm/line-awesome@1.3.0/svg/comment-solid.svg" width="20"> [Random sentence](https://automagica.readthedocs.io/activities.html#automagica.activities.generate_random_sentence) | Generates a random sentence. Specifying locale changes language and content based on locale.
<img src="https://cdn.jsdelivr.net/npm/line-awesome@1.3.0/svg/map-solid.svg" width="20"> [Random address](https://automagica.readthedocs.io/activities.html#automagica.activities.generate_random_address) | Generates a random address. Specifying locale changes random locations and streetnames based on locale.
<img src="https://cdn.jsdelivr.net/npm/line-awesome@1.3.0/svg/volume-up-solid.svg" width="20"> [Random beep](https://automagica.readthedocs.io/activities.html#automagica.activities.generate_random_beep) | Generates a random beep, only works on Windows
<img src="https://cdn.jsdelivr.net/npm/line-awesome@1.3.0/svg/calendar-solid.svg" width="20"> [Random date](https://automagica.readthedocs.io/activities.html#automagica.activities.generate_random_date) | Generates a random date.
<img src="https://cdn.jsdelivr.net/npm/line-awesome@1.3.0/svg/calendar-solid.svg" width="20"> [Today's date](https://automagica.readthedocs.io/activities.html#automagica.activities.generate_date_today) | Generates today's date.
<img src="https://cdn.jsdelivr.net/npm/line-awesome@1.3.0/svg/random-solid.svg" width="20"> [Generate unique identifier](https://automagica.readthedocs.io/activities.html#automagica.activities.generate_unique_identifier) | Generates a random UUID4 (universally unique identifier). While the probability that a UUID will be duplicated is not zero, it is close enough to zero to be negligible.
**Output** | ‌‌ 
<img src="https://cdn.jsdelivr.net/npm/line-awesome@1.3.0/svg/tv-solid.svg" width="20"> [Display overlay message](https://automagica.readthedocs.io/activities.html#automagica.activities.display_osd_message) | Display custom OSD (on-screen display) message. Can be used to display a message for a limited amount of time. Can be used for illustration, debugging or as OSD.
<img src="https://cdn.jsdelivr.net/npm/line-awesome@1.3.0/svg/tv-solid.svg" width="20"> [Print message in console](https://automagica.readthedocs.io/activities.html#automagica.activities.print_console) | Print message in console. Can be used to display data in the Automagica Flow console
**Browser** | ‌‌ 
<img src="https://cdn.jsdelivr.net/npm/line-awesome@1.3.0/svg/chrome.svg" width="20"> [self,](https://automagica.readthedocs.io/activities.html#automagica.activities.Chrome) | headless=False,incognito=False,disable_extension=False,maximize_window=True,focus_window=True,):"""Open Chrome Browser
<img src="https://cdn.jsdelivr.net/npm/line-awesome@1.3.0/svg/images-solid.svg" width="20"> [Save all images](https://automagica.readthedocs.io/activities.html#automagica.activities.save_all_images) | Save all images on current page in the Browser
<img src="https://cdn.jsdelivr.net/npm/line-awesome@1.3.0/svg/chrome.svg" width="20"> [Browse to URL](https://automagica.readthedocs.io/activities.html#automagica.activities.browse_to) | Browse to URL.
<img src="https://cdn.jsdelivr.net/npm/line-awesome@1.3.0/svg/align-center-solid.svg" width="20"> [Find elements by text](https://automagica.readthedocs.io/activities.html#automagica.activities.find_elements_by_text) | Find all elements by their text. Text does not need to match exactly, part of text is enough.
<img src="https://cdn.jsdelivr.net/npm/line-awesome@1.3.0/svg/window-restore-solid.svg" width="20"> [Find all links](https://automagica.readthedocs.io/activities.html#automagica.activities.find_all_links) | Find all links on a webpage in the browser
<img src="https://cdn.jsdelivr.net/npm/line-awesome@1.3.0/svg/window-restore-solid.svg" width="20"> [Find first link on a webpage](https://automagica.readthedocs.io/activities.html#automagica.activities.find_first_link) | Find first link on a webpage
<img src="https://cdn.jsdelivr.net/npm/line-awesome@1.3.0/svg/window-restore-solid.svg" width="20"> [Get all text on webwpage](https://automagica.readthedocs.io/activities.html#automagica.activities.get_text_on_webpage) | Get all the raw body text from current webpage
<img src="https://cdn.jsdelivr.net/npm/line-awesome@1.3.0/svg/highlighter-solid.svg" width="20"> [Highlight element](https://automagica.readthedocs.io/activities.html#automagica.activities.highlight) | Highlight elements in yellow in the browser
<img src="https://cdn.jsdelivr.net/npm/line-awesome@1.3.0/svg/window-close-solid.svg" width="20"> [Exit the browser](https://automagica.readthedocs.io/activities.html#automagica.activities.exit) | Quit the browser by exiting gracefully. One can also use the native 'quit' function
<img src="https://cdn.jsdelivr.net/npm/line-awesome@1.3.0/svg/times-solid.svg" width="20"> [Find all XPaths](https://automagica.readthedocs.io/activities.html#automagica.activities.by_xpaths) | Find all elements with specified xpath on a webpage in the the browser. Can also use native 'find_elements_by_xpath'
<img src="https://cdn.jsdelivr.net/npm/line-awesome@1.3.0/svg/times-solid.svg" width="20"> [Find XPath in browser](https://automagica.readthedocs.io/activities.html#automagica.activities.by_xpath) | Find all element with specified xpath on a webpage in the the browser. Can also use native 'find_elements_by_xpath'
<img src="https://cdn.jsdelivr.net/npm/line-awesome@1.3.0/svg/times-solid.svg" width="20"> [Find class in browser](https://automagica.readthedocs.io/activities.html#automagica.activities.by_class) | Find element with specified class on a webpage in the the browser. Can also use native 'find_element_by_class_name'
<img src="https://cdn.jsdelivr.net/npm/line-awesome@1.3.0/svg/times-solid.svg" width="20"> [Find class in browser](https://automagica.readthedocs.io/activities.html#automagica.activities.by_classes) | Find all elements with specified class on a webpage in the the browser. Can also use native 'find_elements_by_class_name' function
<img src="https://cdn.jsdelivr.net/npm/line-awesome@1.3.0/svg/times-solid.svg" width="20"> [Find element in browser based on class and text](https://automagica.readthedocs.io/activities.html#automagica.activities.by_class_and_by_text) | Find all elements with specified class and text on a webpage in the the browser.
<img src="https://cdn.jsdelivr.net/npm/line-awesome@1.3.0/svg/times-solid.svg" width="20"> [Find id in browser](https://automagica.readthedocs.io/activities.html#automagica.activities.by_id) | Find element with specified id on a webpage in the the browser. Can also use native 'find_element_by_id' function
<img src="https://cdn.jsdelivr.net/npm/line-awesome@1.3.0/svg/times-solid.svg" width="20"> [Switch to iframe in browser](https://automagica.readthedocs.io/activities.html#automagica.activities.switch_to_iframe) | Switch to an iframe in the browser
**Credential Management** | ‌‌ 
<img src="https://cdn.jsdelivr.net/npm/line-awesome@1.3.0/svg/key-solid.svg" width="20"> [Set credential](https://automagica.readthedocs.io/activities.html#automagica.activities.set_credential) | Add a credential which stores credentials locally and securely. All parameters should be Unicode text.
<img src="https://cdn.jsdelivr.net/npm/line-awesome@1.3.0/svg/key-solid.svg" width="20"> [Delete credential](https://automagica.readthedocs.io/activities.html#automagica.activities.delete_credential) | Delete a locally stored credential. All parameters should be Unicode text.
<img src="https://cdn.jsdelivr.net/npm/line-awesome@1.3.0/svg/key-solid.svg" width="20"> [Get credential](https://automagica.readthedocs.io/activities.html#automagica.activities.get_credential) | Get a locally stored redential. All parameters should be Unicode text.
**FTP** | ‌‌ 
<img src="https://cdn.jsdelivr.net/npm/line-awesome@1.3.0/svg/folder-open-solid.svg" width="20"> [Create FTP connection](https://automagica.readthedocs.io/activities.html#automagica.activities.FTP) | Can be used to automate activites for FTP
<img src="https://cdn.jsdelivr.net/npm/line-awesome@1.3.0/svg/download-solid.svg" width="20"> [Download file](https://automagica.readthedocs.io/activities.html#automagica.activities.download_file) | Downloads a file from FTP server. Connection needs to be established first.
<img src="https://cdn.jsdelivr.net/npm/line-awesome@1.3.0/svg/upload-solid.svg" width="20"> [Upload file](https://automagica.readthedocs.io/activities.html#automagica.activities.upload_file) | Upload file to FTP server
<img src="https://cdn.jsdelivr.net/npm/line-awesome@1.3.0/svg/list-ol-solid.svg" width="20"> [List FTP files](https://automagica.readthedocs.io/activities.html#automagica.activities.enumerate_files) | Generate a list of all the files in the FTP directory
<img src="https://cdn.jsdelivr.net/npm/line-awesome@1.3.0/svg/list-ol-solid.svg" width="20"> [Check FTP directory](https://automagica.readthedocs.io/activities.html#automagica.activities.directory_exists) | Check if FTP directory exists
<img src="https://cdn.jsdelivr.net/npm/line-awesome@1.3.0/svg/folder-plus-solid.svg" width="20"> [Create FTP directory](https://automagica.readthedocs.io/activities.html#automagica.activities.create_directory) | Create a FTP directory. Note that sufficient permissions are present
**Keyboard** | ‌‌ 
<img src="https://cdn.jsdelivr.net/npm/line-awesome@1.3.0/svg/keyboard-solid.svg" width="20"> [Press key](https://automagica.readthedocs.io/activities.html#automagica.activities.press_key) | Press and release an entered key. Make sure your keyboard is on US layout (standard QWERTY).If you are using this on Mac Os you might need to grant acces to your terminal application. (Security Preferences > Security & Privacy > Privacy > Accessibility)
<img src="https://cdn.jsdelivr.net/npm/line-awesome@1.3.0/svg/keyboard-solid.svg" width="20"> [first_key, second_key, third_key=None, compatibility=False, delay=1](https://automagica.readthedocs.io/activities.html#automagica.activities.press_key_combination) | """Press key combination
<img src="https://cdn.jsdelivr.net/npm/line-awesome@1.3.0/svg/keyboard-solid.svg" width="20"> [Type text](https://automagica.readthedocs.io/activities.html#automagica.activities.typing) | Simulate keystrokes. If an element ID is specified, text will be typed in a specific field or element based on the element ID (vision) by the recorder.
**Mouse** | ‌‌ 
<img src="https://cdn.jsdelivr.net/npm/line-awesome@1.3.0/svg/mouse-solid.svg" width="20"> [Get mouse coordinates](https://automagica.readthedocs.io/activities.html#automagica.activities.get_mouse_position) | Get the x and y pixel coordinates of current mouse position.These coordinates represent the absolute pixel position of the mouse on the computer screen. The x-coördinate starts on the left side and increases going right. The y-coördinate increases going down.
<img src="https://cdn.jsdelivr.net/npm/line-awesome@1.3.0/svg/search-location-solid.svg" width="20"> [Display mouse position](https://automagica.readthedocs.io/activities.html#automagica.activities.display_mouse_position) | Displays mouse position in an overlay. Refreshes every two seconds. Can be used to find mouse position of element on the screen.These coordinates represent the absolute pixel position of the mouse on the computer screen. The x-coördinate starts on the left side and increases going right. The y-coördinate increases going down.
<img src="https://cdn.jsdelivr.net/npm/line-awesome@1.3.0/svg/mouse-pointer-solid.svg" width="20"> [Mouse click](https://automagica.readthedocs.io/activities.html#automagica.activities.click) | Clicks on an element based on the element ID (vision)
<img src="https://cdn.jsdelivr.net/npm/line-awesome@1.3.0/svg/mouse-pointer-solid.svg" width="20"> [Mouse click coordinates](https://automagica.readthedocs.io/activities.html#automagica.activities.click_coordinates) | Clicks on an element based on pixel position determined by x and y coordinates. To find coordinates one could use display_mouse_position().
<img src="https://cdn.jsdelivr.net/npm/line-awesome@1.3.0/svg/mouse-pointer-solid.svg" width="20"> [Double mouse click coordinates](https://automagica.readthedocs.io/activities.html#automagica.activities.double_click_coordinates) | Double clicks on a pixel position determined by x and y coordinates.
<img src="https://cdn.jsdelivr.net/npm/line-awesome@1.3.0/svg/mouse-pointer-solid.svg" width="20"> [Double mouse click](https://automagica.readthedocs.io/activities.html#automagica.activities.double_click) | Double clicks on an element based on the element ID (vision)
<img src="https://cdn.jsdelivr.net/npm/line-awesome@1.3.0/svg/mouse-pointer-solid.svg" width="20"> [Right click](https://automagica.readthedocs.io/activities.html#automagica.activities.right_click) | Right clicks on an element based on the element ID (vision)
<img src="https://cdn.jsdelivr.net/npm/line-awesome@1.3.0/svg/mouse-pointer-solid.svg" width="20"> [Right click coordinates](https://automagica.readthedocs.io/activities.html#automagica.activities.right_click_coordinates) | Right clicks on an element based pixel position determined by x and y coordinates.
<img src="https://cdn.jsdelivr.net/npm/line-awesome@1.3.0/svg/arrows-alt-solid.svg" width="20"> [Move mouse](https://automagica.readthedocs.io/activities.html#automagica.activities.move_mouse_to) | Moves te pointer to an element based on the element ID (vision)
<img src="https://cdn.jsdelivr.net/npm/line-awesome@1.3.0/svg/arrows-alt-solid.svg" width="20"> [Move mouse coordinates](https://automagica.readthedocs.io/activities.html#automagica.activities.move_mouse_to_coordinates) | Moves te pointer to an element based on the pixel position determined by x and y coordinates
<img src="https://cdn.jsdelivr.net/npm/line-awesome@1.3.0/svg/arrows-alt-solid.svg" width="20"> [Move mouse relative](https://automagica.readthedocs.io/activities.html#automagica.activities.move_mouse_relative) | Moves the mouse an x- and y- distance relative to its current pixel position.
<img src="https://cdn.jsdelivr.net/npm/line-awesome@1.3.0/svg/arrows-alt-solid.svg" width="20"> [Drag mouse](https://automagica.readthedocs.io/activities.html#automagica.activities.drag_mouse_to_coordinates) | Drags mouse to an element based on pixel position determined by x and y coordinates
<img src="https://cdn.jsdelivr.net/npm/line-awesome@1.3.0/svg/arrows-alt-solid.svg" width="20"> [Drag mouse](https://automagica.readthedocs.io/activities.html#automagica.activities.drag_mouse_to) | Drags mouse to an element based on the element ID (vision)
**Image** | ‌‌ 
<img src="https://cdn.jsdelivr.net/npm/line-awesome@1.3.0/svg/crop-alt-solid.svg" width="20"> [Random screen snippet](https://automagica.readthedocs.io/activities.html#automagica.activities.random_screen_snippet) | Take a random square snippet from the current screen. Mainly for testing and/or development purposes.
<img src="https://cdn.jsdelivr.net/npm/line-awesome@1.3.0/svg/expand-solid.svg" width="20"> [Screenshot](https://automagica.readthedocs.io/activities.html#automagica.activities.take_screenshot) | Take a screenshot of current screen.
**Folder Operations** | ‌‌ 
<img src="https://cdn.jsdelivr.net/npm/line-awesome@1.3.0/svg/search-solid.svg" width="20"> [input_path=None, extension=None, show_full_path=True, scan_subfolders=False](https://automagica.readthedocs.io/activities.html#automagica.activities.get_files_in_folder) | """List files in folder
<img src="https://cdn.jsdelivr.net/npm/line-awesome@1.3.0/svg/folder-plus-solid.svg" width="20"> [Create folder](https://automagica.readthedocs.io/activities.html#automagica.activities.create_folder) | Creates new folder at the given path.
<img src="https://cdn.jsdelivr.net/npm/line-awesome@1.3.0/svg/folder-solid.svg" width="20"> [Rename folder](https://automagica.readthedocs.io/activities.html#automagica.activities.rename_folder) | Rename a folder
<img src="https://cdn.jsdelivr.net/npm/line-awesome@1.3.0/svg/folder-open-solid.svg" width="20"> [Open a folder](https://automagica.readthedocs.io/activities.html#automagica.activities.show_folder) | Open a folder with the default explorer.
<img src="https://cdn.jsdelivr.net/npm/line-awesome@1.3.0/svg/folder-solid.svg" width="20"> [Move a folder](https://automagica.readthedocs.io/activities.html#automagica.activities.move_folder) | Moves a folder from one place to another.
<img src="https://cdn.jsdelivr.net/npm/line-awesome@1.3.0/svg/folder-minus-solid.svg" width="20"> [Remove folder](https://automagica.readthedocs.io/activities.html#automagica.activities.remove_folder) | Remove a folder including all subfolders and files. For the function to work optimal, all files and subfolders in the main targetfolder should be closed.
<img src="https://cdn.jsdelivr.net/npm/line-awesome@1.3.0/svg/folder-minus-solid.svg" width="20"> [Empty folder](https://automagica.readthedocs.io/activities.html#automagica.activities.empty_folder) | Remove all contents from a folderFor the function to work optimal, all files and subfolders in the main targetfolder should be closed.
<img src="https://cdn.jsdelivr.net/npm/line-awesome@1.3.0/svg/folder-solid.svg" width="20"> [Checks if folder exists](https://automagica.readthedocs.io/activities.html#automagica.activities.folder_exists) | Check whether folder exists or not, regardless if folder is empty or not.
<img src="https://cdn.jsdelivr.net/npm/line-awesome@1.3.0/svg/folder-solid.svg" width="20"> [Copy a folder](https://automagica.readthedocs.io/activities.html#automagica.activities.copy_folder) | Copies a folder from one place to another.
<img src="https://cdn.jsdelivr.net/npm/line-awesome@1.3.0/svg/archive-solid.svg" width="20"> [Zip](https://automagica.readthedocs.io/activities.html#automagica.activities.zip_folder) | Zia folder and it's contents. Creates a .zip file.
<img src="https://cdn.jsdelivr.net/npm/line-awesome@1.3.0/svg/archive-solid.svg" width="20"> [Unzip](https://automagica.readthedocs.io/activities.html#automagica.activities.unzip) | Unzips a file or folder from a .zip file.
<img src="https://cdn.jsdelivr.net/npm/line-awesome@1.3.0/svg/clock-solid.svg" width="20"> [Return most recent file in directory](https://automagica.readthedocs.io/activities.html#automagica.activities.most_recent_file) | Return most recent file in directory
**Delay** | ‌‌ 
<img src="https://cdn.jsdelivr.net/npm/line-awesome@1.3.0/svg/hourglass-solid.svg" width="20"> [Wait](https://automagica.readthedocs.io/activities.html#automagica.activities.wait) | Make the robot wait for a specified number of seconds. Note that this activity is blocking. This means that subsequent activities will not occur until the the specified waiting time has expired.
<img src="https://cdn.jsdelivr.net/npm/line-awesome@1.3.0/svg/hourglass-solid.svg" width="20"> [Wait for folder](https://automagica.readthedocs.io/activities.html#automagica.activities.wait_folder_exists) | Waits until a folder exists.Not that this activity is blocking and will keep the system waiting.
**Word Application** | ‌‌ 
<img src="https://cdn.jsdelivr.net/npm/line-awesome@1.3.0/svg/file-word-solid.svg" width="20"> [self, file_path=None, visible=True,](https://automagica.readthedocs.io/activities.html#automagica.activities.Word) | """Start Word Application
<img src="https://cdn.jsdelivr.net/npm/line-awesome@1.3.0/svg/file-word-solid.svg" width="20"> [Save](https://automagica.readthedocs.io/activities.html#automagica.activities.save) | Save active Word document
<img src="https://cdn.jsdelivr.net/npm/line-awesome@1.3.0/svg/file-word-solid.svg" width="20"> [Save As](https://automagica.readthedocs.io/activities.html#automagica.activities.save_as) | Save active Word document to a specific location
<img src="https://cdn.jsdelivr.net/npm/line-awesome@1.3.0/svg/file-word-solid.svg" width="20"> [Append text](https://automagica.readthedocs.io/activities.html#automagica.activities.append_text) | Append text at end of Word document.
<img src="https://cdn.jsdelivr.net/npm/line-awesome@1.3.0/svg/file-word-solid.svg" width="20"> [Replace text](https://automagica.readthedocs.io/activities.html#automagica.activities.replace_text) | Can be used for example to replace arbitrary placeholder value. For example whenusing template document, using 'XXXX' as a placeholder. Take note that all strings are case sensitive.
<img src="https://cdn.jsdelivr.net/npm/line-awesome@1.3.0/svg/file-word-solid.svg" width="20"> [Read all text](https://automagica.readthedocs.io/activities.html#automagica.activities.read_all_text) | Read all the text from a document
<img src="https://cdn.jsdelivr.net/npm/line-awesome@1.3.0/svg/file-pdf-solid.svg" width="20"> [Export to PDF](https://automagica.readthedocs.io/activities.html#automagica.activities.export_to_pdf) | Export the document to PDF
<img src="https://cdn.jsdelivr.net/npm/line-awesome@1.3.0/svg/html5.svg" width="20"> [Export to HTML](https://automagica.readthedocs.io/activities.html#automagica.activities.export_to_html) | Export to HTML
<img src="https://cdn.jsdelivr.net/npm/line-awesome@1.3.0/svg/heading-solid.svg" width="20"> [Set footers](https://automagica.readthedocs.io/activities.html#automagica.activities.set_footers) | Set the footers of the document
<img src="https://cdn.jsdelivr.net/npm/line-awesome@1.3.0/svg/subscript-solid.svg" width="20"> [Set headers](https://automagica.readthedocs.io/activities.html#automagica.activities.set_headers) | Set the headers of the document
<img src="https://cdn.jsdelivr.net/npm/line-awesome@1.3.0/svg/file-word-solid.svg" width="20"> [Quit Word](https://automagica.readthedocs.io/activities.html#automagica.activities.quit) | This closes Word, make sure to use 'save' or 'save_as' if you would like to save before quitting.
**Word File** | ‌‌ 
<img src="https://cdn.jsdelivr.net/npm/line-awesome@1.3.0/svg/file-word-solid.svg" width="20"> [Read and Write Word files](https://automagica.readthedocs.io/activities.html#automagica.activities.WordFile) | These activities can read, write and edit Word (docx) files without the need of having Word installed.Note that, in contrary to working with the :func: 'Word' activities, a file get saved directly after manipulation.
<img src="https://cdn.jsdelivr.net/npm/line-awesome@1.3.0/svg/file-word-solid.svg" width="20"> [Read all text](https://automagica.readthedocs.io/activities.html#automagica.activities.read_all_text) | Read all the text from the document
<img src="https://cdn.jsdelivr.net/npm/line-awesome@1.3.0/svg/file-word-solid.svg" width="20"> [Append text](https://automagica.readthedocs.io/activities.html#automagica.activities.append_text) | Append text at the end of the document
<img src="https://cdn.jsdelivr.net/npm/line-awesome@1.3.0/svg/file-word-solid.svg" width="20"> [Save](https://automagica.readthedocs.io/activities.html#automagica.activities.save) | Save document
<img src="https://cdn.jsdelivr.net/npm/line-awesome@1.3.0/svg/file-word-solid.svg" width="20"> [Save as](https://automagica.readthedocs.io/activities.html#automagica.activities.save_as) | Save file on specified path
<img src="https://cdn.jsdelivr.net/npm/line-awesome@1.3.0/svg/file-word-solid.svg" width="20"> [Set headers](https://automagica.readthedocs.io/activities.html#automagica.activities.set_headers) | Set headers of Word document
<img src="https://cdn.jsdelivr.net/npm/line-awesome@1.3.0/svg/file-word-solid.svg" width="20"> [Replace all](https://automagica.readthedocs.io/activities.html#automagica.activities.replace_text) | Replaces all occurences of a placeholder text in the document with a replacement text.
**Outlook Application** | ‌‌ 
<img src="https://cdn.jsdelivr.net/npm/line-awesome@1.3.0/svg/mail-bulk-solid.svg" width="20"> [Start Outlook Application](https://automagica.readthedocs.io/activities.html#automagica.activities.Outlook) | For this activity to work, Outlook needs to be installed on the system.
<img src="https://cdn.jsdelivr.net/npm/line-awesome@1.3.0/svg/mail-bulk-solid.svg" width="20"> [self, to_address, subject="", body="", html_body=None, attachment_paths=None](https://automagica.readthedocs.io/activities.html#automagica.activities.send_mail) | """Send e-mail
<img src="https://cdn.jsdelivr.net/npm/line-awesome@1.3.0/svg/mail-bulk-solid.svg" width="20"> [Retrieve folders](https://automagica.readthedocs.io/activities.html#automagica.activities.get_folders) | Retrieve list of folders from Outlook
<img src="https://cdn.jsdelivr.net/npm/line-awesome@1.3.0/svg/mail-bulk-solid.svg" width="20"> [Retrieve e-mails](https://automagica.readthedocs.io/activities.html#automagica.activities.get_mails) | Retrieve list of messages from Outlook
<img src="https://cdn.jsdelivr.net/npm/line-awesome@1.3.0/svg/mail-bulk-solid.svg" width="20"> [self,](https://automagica.readthedocs.io/activities.html#automagica.activities.delete_mails) | limit=0,subject_contains="",body_contains="",sender_contains="",):"""Delete e-mails
<img src="https://cdn.jsdelivr.net/npm/line-awesome@1.3.0/svg/mail-bulk-solid.svg" width="20"> [self,](https://automagica.readthedocs.io/activities.html#automagica.activities.move_mails) | target_folder_name="Archive",limit=0,subject_contains="",body_contains="",sender_contains="",):"""Move e-mails
<img src="https://cdn.jsdelivr.net/npm/line-awesome@1.3.0/svg/mail-bulk-solid.svg" width="20"> [Save attachments](https://automagica.readthedocs.io/activities.html#automagica.activities.save_attachments) | Save all attachments from certain folder
<img src="https://cdn.jsdelivr.net/npm/line-awesome@1.3.0/svg/mail-bulk-solid.svg" width="20"> [Retrieve contacts](https://automagica.readthedocs.io/activities.html#automagica.activities.get_contacts) | Retrieve all contacts
<img src="https://cdn.jsdelivr.net/npm/line-awesome@1.3.0/svg/mail-bulk-solid.svg" width="20"> [Add a contact](https://automagica.readthedocs.io/activities.html#automagica.activities.add_contact) | Add a contact to Outlook contacts
<img src="https://cdn.jsdelivr.net/npm/line-awesome@1.3.0/svg/mail-bulk-solid.svg" width="20"> [Quit](https://automagica.readthedocs.io/activities.html#automagica.activities.quit) | Close the Outlook application
**Excel Application** | ‌‌ 
<img src="https://cdn.jsdelivr.net/npm/line-awesome@1.3.0/svg/file-excel-solid.svg" width="20"> [Start Excel Application](https://automagica.readthedocs.io/activities.html#automagica.activities.Excel) | For this activity to work, Microsoft Office Excel needs to be installed on the system.
<img src="https://cdn.jsdelivr.net/npm/line-awesome@1.3.0/svg/file-excel-solid.svg" width="20"> [Add worksheet](https://automagica.readthedocs.io/activities.html#automagica.activities.add_worksheet) | Adds a worksheet to the current workbook
<img src="https://cdn.jsdelivr.net/npm/line-awesome@1.3.0/svg/file-excel-solid.svg" width="20"> [Activate worksheet](https://automagica.readthedocs.io/activities.html#automagica.activities.activate_worksheet) | Activate a worksheet in the current Excel document by name
<img src="https://cdn.jsdelivr.net/npm/line-awesome@1.3.0/svg/file-excel-solid.svg" width="20"> [Save](https://automagica.readthedocs.io/activities.html#automagica.activities.save) | Save the current workbook. Defaults to homedir
<img src="https://cdn.jsdelivr.net/npm/line-awesome@1.3.0/svg/file-excel-solid.svg" width="20"> [Save as](https://automagica.readthedocs.io/activities.html#automagica.activities.save_as) | Save the current workbook to a specific path
<img src="https://cdn.jsdelivr.net/npm/line-awesome@1.3.0/svg/file-excel-solid.svg" width="20"> [Write cell](https://automagica.readthedocs.io/activities.html#automagica.activities.write_cell) | Write to a specific cell in the currently active workbook and active worksheet
<img src="https://cdn.jsdelivr.net/npm/line-awesome@1.3.0/svg/file-excel-solid.svg" width="20"> [Read cell](https://automagica.readthedocs.io/activities.html#automagica.activities.read_cell) | Read a cell from the currently active workbook and active worksheet
<img src="https://cdn.jsdelivr.net/npm/line-awesome@1.3.0/svg/file-excel-solid.svg" width="20"> [Write range](https://automagica.readthedocs.io/activities.html#automagica.activities.write_range) | Write to a specific range in the currently active worksheet in the active workbook
<img src="https://cdn.jsdelivr.net/npm/line-awesome@1.3.0/svg/file-excel-solid.svg" width="20"> [Read range](https://automagica.readthedocs.io/activities.html#automagica.activities.read_range) | Read a range of cells from the currently active worksheet in the active workbook
<img src="https://cdn.jsdelivr.net/npm/line-awesome@1.3.0/svg/file-excel-solid.svg" width="20"> [Run macro](https://automagica.readthedocs.io/activities.html#automagica.activities.run_macro) | Run a macro by name from the currently active workbook
<img src="https://cdn.jsdelivr.net/npm/line-awesome@1.3.0/svg/file-excel-solid.svg" width="20"> [Get worksheet names](https://automagica.readthedocs.io/activities.html#automagica.activities.get_worksheet_names) | Get names of all the worksheets in the currently active workbook
<img src="https://cdn.jsdelivr.net/npm/line-awesome@1.3.0/svg/file-excel-solid.svg" width="20"> [Get table](https://automagica.readthedocs.io/activities.html#automagica.activities.get_table) | Get table data from the currently active worksheet by name of the table
<img src="https://cdn.jsdelivr.net/npm/line-awesome@1.3.0/svg/file-excel-solid.svg" width="20"> [Activate range](https://automagica.readthedocs.io/activities.html#automagica.activities.activate_range) | Activate a particular range in the currently active workbook
<img src="https://cdn.jsdelivr.net/npm/line-awesome@1.3.0/svg/file-excel-solid.svg" width="20"> [Activate first empty cell down](https://automagica.readthedocs.io/activities.html#automagica.activities.activate_first_empty_cell_down) | Activates the first empty cell going down
<img src="https://cdn.jsdelivr.net/npm/line-awesome@1.3.0/svg/file-excel-solid.svg" width="20"> [Activate first empty cell right](https://automagica.readthedocs.io/activities.html#automagica.activities.activate_first_empty_cell_right) | Activates the first empty cell going right
<img src="https://cdn.jsdelivr.net/npm/line-awesome@1.3.0/svg/file-excel-solid.svg" width="20"> [Activate first empty cell left](https://automagica.readthedocs.io/activities.html#automagica.activities.activate_first_empty_cell_left) | Activates the first empty cell going left
<img src="https://cdn.jsdelivr.net/npm/line-awesome@1.3.0/svg/file-excel-solid.svg" width="20"> [Activate first empty cell up](https://automagica.readthedocs.io/activities.html#automagica.activities.activate_first_empty_cell_up) | Activates the first empty cell going up
<img src="https://cdn.jsdelivr.net/npm/line-awesome@1.3.0/svg/file-excel-solid.svg" width="20"> [Write cell formula](https://automagica.readthedocs.io/activities.html#automagica.activities.write_cell_formula) | Write a formula to a particular cell
<img src="https://cdn.jsdelivr.net/npm/line-awesome@1.3.0/svg/file-excel-solid.svg" width="20"> [Read cell formula](https://automagica.readthedocs.io/activities.html#automagica.activities.read_cell_formula) | Read the formula from a particular cell
<img src="https://cdn.jsdelivr.net/npm/line-awesome@1.3.0/svg/file-excel-solid.svg" width="20"> [Insert empty row](https://automagica.readthedocs.io/activities.html#automagica.activities.insert_empty_row) | Inserts an empty row to the currently active worksheet
<img src="https://cdn.jsdelivr.net/npm/line-awesome@1.3.0/svg/file-excel-solid.svg" width="20"> [Insert empty column](https://automagica.readthedocs.io/activities.html#automagica.activities.insert_empty_column) | Inserts an empty column in the currently active worksheet. Existing columns will shift to the right.
<img src="https://cdn.jsdelivr.net/npm/line-awesome@1.3.0/svg/file-excel-solid.svg" width="20"> [Delete row in Excel](https://automagica.readthedocs.io/activities.html#automagica.activities.delete_row) | Deletes a row from the currently active worksheet. Existing data will shift up.
<img src="https://cdn.jsdelivr.net/npm/line-awesome@1.3.0/svg/file-excel-solid.svg" width="20"> [Delete column](https://automagica.readthedocs.io/activities.html#automagica.activities.delete_column) | Delete a column from the currently active worksheet. Existing columns will shift to the left.
<img src="https://cdn.jsdelivr.net/npm/line-awesome@1.3.0/svg/file-excel-solid.svg" width="20"> [Export to PDF](https://automagica.readthedocs.io/activities.html#automagica.activities.export_to_pdf) | Export to PDF
<img src="https://cdn.jsdelivr.net/npm/line-awesome@1.3.0/svg/file-excel-solid.svg" width="20"> [Insert data as table](https://automagica.readthedocs.io/activities.html#automagica.activities.insert_data_as_table) | Insert list of dictionaries as a table in Excel
<img src="https://cdn.jsdelivr.net/npm/line-awesome@1.3.0/svg/file-excel-solid.svg" width="20"> [Read worksheet](https://automagica.readthedocs.io/activities.html#automagica.activities.read_worksheet) | Read data from a worksheet as a list of lists
<img src="https://cdn.jsdelivr.net/npm/line-awesome@1.3.0/svg/file-excel-solid.svg" width="20"> [Quit Excel](https://automagica.readthedocs.io/activities.html#automagica.activities.quit) | This closes Excel, make sure to use 'save' or 'save_as' if you would like to save before quitting.
**Excel File** | ‌‌ 
<img src="https://cdn.jsdelivr.net/npm/line-awesome@1.3.0/svg/file-excel-solid.svg" width="20"> [Read and Write xlsx files.](https://automagica.readthedocs.io/activities.html#automagica.activities.ExcelFile) | This activity can read, write and edit Excel (xlsx) files without the need of having Excel installed.Note that, in contrary to working with the :func: 'Excel' activities, a file get saved directly after manipulation.
<img src="https://cdn.jsdelivr.net/npm/line-awesome@1.3.0/svg/file-excel-solid.svg" width="20"> [Export file to dataframe](https://automagica.readthedocs.io/activities.html#automagica.activities.to_dataframe) | Export to pandas dataframe
<img src="https://cdn.jsdelivr.net/npm/line-awesome@1.3.0/svg/file-excel-solid.svg" width="20"> [Activate worksheet](https://automagica.readthedocs.io/activities.html#automagica.activities.activate_worksheet) | Activate a worksheet. By default the first worksheet is activated.
<img src="https://cdn.jsdelivr.net/npm/line-awesome@1.3.0/svg/file-excel-solid.svg" width="20"> [Save as](https://automagica.readthedocs.io/activities.html#automagica.activities.save_as) | Save file as
<img src="https://cdn.jsdelivr.net/npm/line-awesome@1.3.0/svg/file-excel-solid.svg" width="20"> [Save as](https://automagica.readthedocs.io/activities.html#automagica.activities.save) | Save file
<img src="https://cdn.jsdelivr.net/npm/line-awesome@1.3.0/svg/file-excel-solid.svg" width="20"> [Write cell](https://automagica.readthedocs.io/activities.html#automagica.activities.write_cell) | Write a cell based on column and row
<img src="https://cdn.jsdelivr.net/npm/line-awesome@1.3.0/svg/file-excel-solid.svg" width="20"> [Read cell](https://automagica.readthedocs.io/activities.html#automagica.activities.read_cell) | Read a cell based on column and row
<img src="https://cdn.jsdelivr.net/npm/line-awesome@1.3.0/svg/file-excel-solid.svg" width="20"> [Add worksheet](https://automagica.readthedocs.io/activities.html#automagica.activities.add_worksheet) | Add a worksheet
<img src="https://cdn.jsdelivr.net/npm/line-awesome@1.3.0/svg/file-excel-solid.svg" width="20"> [Get worksheet names](https://automagica.readthedocs.io/activities.html#automagica.activities.get_worksheet_names) | Get worksheet names
**PowerPoint Application** | ‌‌ 
<img src="https://cdn.jsdelivr.net/npm/line-awesome@1.3.0/svg/file-powerpoint-solid.svg" width="20"> [Start PowerPoint Application](https://automagica.readthedocs.io/activities.html#automagica.activities.PowerPoint) | For this activity to work, PowerPoint needs to be installed on the system.
<img src="https://cdn.jsdelivr.net/npm/line-awesome@1.3.0/svg/file-powerpoint-solid.svg" width="20"> [Save PowerPoint](https://automagica.readthedocs.io/activities.html#automagica.activities.save_as) | Save PowerPoint Slidedeck
<img src="https://cdn.jsdelivr.net/npm/line-awesome@1.3.0/svg/file-powerpoint-solid.svg" width="20"> [Save PowerPoint](https://automagica.readthedocs.io/activities.html#automagica.activities.save) | Save PowerPoint Slidedeck
<img src="https://cdn.jsdelivr.net/npm/line-awesome@1.3.0/svg/file-powerpoint-solid.svg" width="20"> [Close PowerPoint Application](https://automagica.readthedocs.io/activities.html#automagica.activities.quit) | Close PowerPoint
<img src="https://cdn.jsdelivr.net/npm/line-awesome@1.3.0/svg/file-powerpoint-solid.svg" width="20"> [Add PowerPoint Slides](https://automagica.readthedocs.io/activities.html#automagica.activities.add_slide) | Adds slides to a presentation
<img src="https://cdn.jsdelivr.net/npm/line-awesome@1.3.0/svg/file-powerpoint-solid.svg" width="20"> [Slide count](https://automagica.readthedocs.io/activities.html#automagica.activities.number_of_slides) | Returns the number of slides
<img src="https://cdn.jsdelivr.net/npm/line-awesome@1.3.0/svg/file-powerpoint-solid.svg" width="20"> [self,](https://automagica.readthedocs.io/activities.html#automagica.activities.add_text) | index=None,font_size=48,font_name=None,bold=False,margin_bottom=100,margin_left=100,margin_right=100,margin_top=100,):"""Text to slide
<img src="https://cdn.jsdelivr.net/npm/line-awesome@1.3.0/svg/file-powerpoint-solid.svg" width="20"> [Delete slide](https://automagica.readthedocs.io/activities.html#automagica.activities.delete_slide) | Delete a slide
<img src="https://cdn.jsdelivr.net/npm/line-awesome@1.3.0/svg/file-powerpoint-solid.svg" width="20"> [Replace all occurences of text in PowerPoint slides](https://automagica.readthedocs.io/activities.html#automagica.activities.replace_text) | Can be used for example to replace arbitrary placeholder value in a PowerPoint.For example when using a template slidedeck, using 'XXXX' as a placeholder.Take note that all strings are case sensitive.
<img src="https://cdn.jsdelivr.net/npm/line-awesome@1.3.0/svg/file-powerpoint-solid.svg" width="20"> [PowerPoint to PDF](https://automagica.readthedocs.io/activities.html#automagica.activities.export_to_pdf) | Export PowerPoint presentation to PDF file
<img src="https://cdn.jsdelivr.net/npm/line-awesome@1.3.0/svg/file-powerpoint-solid.svg" width="20"> [Slides to images](https://automagica.readthedocs.io/activities.html#automagica.activities.export_slides_to_images) | Export PowerPoint slides to seperate image files
**Office 365** | ‌‌ 
<img src="https://cdn.jsdelivr.net/npm/line-awesome@1.3.0/svg/envelope-solid.svg" width="20"> [Send email Office Outlook 365](https://automagica.readthedocs.io/activities.html#automagica.activities.send_email_with_outlook365) | Send email Office Outlook 365
**Salesforce** | ‌‌ 
<img src="https://cdn.jsdelivr.net/npm/line-awesome@1.3.0/svg/salesforce.svg" width="20"> [Salesforce API](https://automagica.readthedocs.io/activities.html#automagica.activities.salesforce_api_call) | Activity to make calls to Salesforce REST API.
**E-mail (SMTP)** | ‌‌ 
<img src="https://cdn.jsdelivr.net/npm/line-awesome@1.3.0/svg/mail-bulk-solid.svg" width="20"> [smtp_host, smtp_user, smtp_password, to_address, subject="", message="", port=587](https://automagica.readthedocs.io/activities.html#automagica.activities.send_mail_smtp) | """Mail with SMTP
**E-mail (with attachments)** | ‌‌ 
**@activity** | ‌‌ 
<img src="https://cdn.jsdelivr.net/npm/line-awesome@1.3.0/svg/mail-bulk-solid.svg" width="20"> [import smtplib](https://automagica.readthedocs.io/activities.html#automagica.activities.send_mail_attachment) | from email.mime.text import MIMETextfrom email.mime.base import MIMEBasefrom email import encoders"""Mail using SMTP with attachments
**Windows OS** | ‌‌ 
<img src="https://cdn.jsdelivr.net/npm/line-awesome@1.3.0/svg/readme.svg" width="20"> [Find window with specific title](https://automagica.readthedocs.io/activities.html#automagica.activities.find_window_title) | Find a specific window based on the name, either a perfect match or a partial match.
<img src="https://cdn.jsdelivr.net/npm/line-awesome@1.3.0/svg/passport-solid.svg" width="20"> [ip, username, password=None, desktop_width=1920, desktop_height=1080](https://automagica.readthedocs.io/activities.html#automagica.activities.start_remote_desktop) | """Login to Windows Remote Desktop
<img src="https://cdn.jsdelivr.net/npm/line-awesome@1.3.0/svg/passport-solid.svg" width="20"> [Stop Windows Remote Desktop](https://automagica.readthedocs.io/activities.html#automagica.activities.close_remote_desktop) | Stop Windows Remote Desktop
<img src="https://cdn.jsdelivr.net/npm/line-awesome@1.3.0/svg/passport-solid.svg" width="20"> [Set Windows password](https://automagica.readthedocs.io/activities.html#automagica.activities.set_user_password) | Sets the password for a Windows user.
<img src="https://cdn.jsdelivr.net/npm/line-awesome@1.3.0/svg/passport-solid.svg" width="20"> [Check Windows password](https://automagica.readthedocs.io/activities.html#automagica.activities.validate_user_password) | Validates a Windows user password if it is correct
<img src="https://cdn.jsdelivr.net/npm/line-awesome@1.3.0/svg/user-lock-solid.svg" width="20"> [Lock Windows](https://automagica.readthedocs.io/activities.html#automagica.activities.lock_windows) | Locks Windows requiring login to continue.
<img src="https://cdn.jsdelivr.net/npm/line-awesome@1.3.0/svg/user-solid.svg" width="20"> [Check if Windows logged in](https://automagica.readthedocs.io/activities.html#automagica.activities.is_logged_in) | Checks if the current user is logged in and not on the lockscreen. Most automations do not work properly when the desktop is locked.
<img src="https://cdn.jsdelivr.net/npm/line-awesome@1.3.0/svg/user-solid.svg" width="20"> [Check if Windows is locked](https://automagica.readthedocs.io/activities.html#automagica.activities.is_desktop_locked) | Checks if the current user is locked out and on the lockscreen. Most automations do not work properly when the desktop is locked.
<img src="https://cdn.jsdelivr.net/npm/line-awesome@1.3.0/svg/user-solid.svg" width="20"> [Get Windows username](https://automagica.readthedocs.io/activities.html#automagica.activities.get_username) | Get current logged in user's username
<img src="https://cdn.jsdelivr.net/npm/line-awesome@1.3.0/svg/clipboard-check-solid.svg" width="20"> [Set clipboard](https://automagica.readthedocs.io/activities.html#automagica.activities.set_to_clipboard) | Set any text to the Windows clipboard.
<img src="https://cdn.jsdelivr.net/npm/line-awesome@1.3.0/svg/clipboard-list-solid.svg" width="20"> [Get clipboard](https://automagica.readthedocs.io/activities.html#automagica.activities.get_from_clipboard) | Get the text currently in the Windows clipboard
<img src="https://cdn.jsdelivr.net/npm/line-awesome@1.3.0/svg/clipboard-solid.svg" width="20"> [Empty clipboard](https://automagica.readthedocs.io/activities.html#automagica.activities.clear_clipboard) | Empty text from clipboard. Getting clipboard data after this should return in None
<img src="https://cdn.jsdelivr.net/npm/line-awesome@1.3.0/svg/cogs-solid.svg" width="20"> [Run VBSscript](https://automagica.readthedocs.io/activities.html#automagica.activities.run_vbs_script) | Run a VBScript file
<img src="https://cdn.jsdelivr.net/npm/line-awesome@1.3.0/svg/volume-up-solid.svg" width="20"> [Beep](https://automagica.readthedocs.io/activities.html#automagica.activities.beep) | Make a beeping sound. Make sure your volume is up and you have hardware connected.
<img src="https://cdn.jsdelivr.net/npm/line-awesome@1.3.0/svg/ethernet-solid.svg" width="20"> [Get all network interface names](https://automagica.readthedocs.io/activities.html#automagica.activities.get_all_network_interface_names) | Returns a list of all network interfaces of the current machine
<img src="https://cdn.jsdelivr.net/npm/line-awesome@1.3.0/svg/ethernet-solid.svg" width="20"> [Enable network interface](https://automagica.readthedocs.io/activities.html#automagica.activities.enable_network_interface) | Enables a network interface by its name.
<img src="https://cdn.jsdelivr.net/npm/line-awesome@1.3.0/svg/ethernet-solid.svg" width="20"> [Disable network interface](https://automagica.readthedocs.io/activities.html#automagica.activities.disable_network_interface) | Disables a network interface by its name.
<img src="https://cdn.jsdelivr.net/npm/line-awesome@1.3.0/svg/print-solid.svg" width="20"> [Get default printer](https://automagica.readthedocs.io/activities.html#automagica.activities.get_default_printer_name) | Returns the name of the printer selected as default
<img src="https://cdn.jsdelivr.net/npm/line-awesome@1.3.0/svg/print-solid.svg" width="20"> [Set default printer](https://automagica.readthedocs.io/activities.html#automagica.activities.set_default_printer) | Set the default printer.
<img src="https://cdn.jsdelivr.net/npm/line-awesome@1.3.0/svg/print-solid.svg" width="20"> [Remove printer](https://automagica.readthedocs.io/activities.html#automagica.activities.remove_printer) | Removes a printer by its name
<img src="https://cdn.jsdelivr.net/npm/line-awesome@1.3.0/svg/cog-solid.svg" width="20"> [Get service status](https://automagica.readthedocs.io/activities.html#automagica.activities.get_service_status) | Returns the status of a service on the machine
<img src="https://cdn.jsdelivr.net/npm/line-awesome@1.3.0/svg/cog-solid.svg" width="20"> [Start a service](https://automagica.readthedocs.io/activities.html#automagica.activities.start_service) | Starts a Windows service
<img src="https://cdn.jsdelivr.net/npm/line-awesome@1.3.0/svg/cog-solid.svg" width="20"> [Stop a service](https://automagica.readthedocs.io/activities.html#automagica.activities.stop_service) | Stops a Windows service
<img src="https://cdn.jsdelivr.net/npm/line-awesome@1.3.0/svg/window-restore-solid.svg" width="20"> [Set window to foreground](https://automagica.readthedocs.io/activities.html#automagica.activities.set_window_to_foreground) | Sets a window to foreground by its title.
<img src="https://cdn.jsdelivr.net/npm/line-awesome@1.3.0/svg/window-restore-solid.svg" width="20"> [Get foreground window title](https://automagica.readthedocs.io/activities.html#automagica.activities.get_foreground_window_title) | Retrieve the title of the current foreground window
<img src="https://cdn.jsdelivr.net/npm/line-awesome@1.3.0/svg/window-restore-solid.svg" width="20"> [Close window](https://automagica.readthedocs.io/activities.html#automagica.activities.close_window) | Closes a window by its title
<img src="https://cdn.jsdelivr.net/npm/line-awesome@1.3.0/svg/window-restore-solid.svg" width="20"> [Maximize window](https://automagica.readthedocs.io/activities.html#automagica.activities.maximize_window) | Maximizes a window by its title
<img src="https://cdn.jsdelivr.net/npm/line-awesome@1.3.0/svg/window-restore-solid.svg" width="20"> [Restore window](https://automagica.readthedocs.io/activities.html#automagica.activities.restore_window) | Restore a window by its title
<img src="https://cdn.jsdelivr.net/npm/line-awesome@1.3.0/svg/window-restore-solid.svg" width="20"> [Minimize window](https://automagica.readthedocs.io/activities.html#automagica.activities.minimize_window) | Minimizes a window by its title
<img src="https://cdn.jsdelivr.net/npm/line-awesome@1.3.0/svg/window-restore-solid.svg" width="20"> [Resize window](https://automagica.readthedocs.io/activities.html#automagica.activities.resize_window) | Resize a window by its title
<img src="https://cdn.jsdelivr.net/npm/line-awesome@1.3.0/svg/window-restore-solid.svg" width="20"> [Hide window](https://automagica.readthedocs.io/activities.html#automagica.activities.hide_window) | Hides a window from the user desktop by using it's title
**Terminal** | ‌‌ 
<img src="https://cdn.jsdelivr.net/npm/line-awesome@1.3.0/svg/terminal-solid.svg" width="20"> [Run SSH command](https://automagica.readthedocs.io/activities.html#automagica.activities.run_ssh_command) | Runs a command over SSH (Secure Shell)
**SNMP** | ‌‌ 
<img src="https://cdn.jsdelivr.net/npm/line-awesome@1.3.0/svg/ethernet-solid.svg" width="20"> [SNMP Get](https://automagica.readthedocs.io/activities.html#automagica.activities.snmp_get) | Retrieves data from an SNMP agent using SNMP (Simple Network Management Protocol)
**Active Directory** | ‌‌ 
<img src="https://cdn.jsdelivr.net/npm/line-awesome@1.3.0/svg/audio-description-solid.svg" width="20"> [AD interface](https://automagica.readthedocs.io/activities.html#automagica.activities.ActiveDirectory) | Interface to Windows Active Directory through ADSI. Connects to the AD domain to which the machine is joined by default.
<img src="https://cdn.jsdelivr.net/npm/line-awesome@1.3.0/svg/audio-description-solid.svg" width="20"> [Get AD object by name](https://automagica.readthedocs.io/activities.html#automagica.activities.get_object_by_distinguished_name) | Interface to Windows Active Directory through ADSI
**Utilities** | ‌‌ 
<img src="https://cdn.jsdelivr.net/npm/line-awesome@1.3.0/svg/home-solid.svg" width="20"> [Get user home path](https://automagica.readthedocs.io/activities.html#automagica.activities.home_path) | Returns the current user's home path
<img src="https://cdn.jsdelivr.net/npm/line-awesome@1.3.0/svg/desktop-solid.svg" width="20"> [Get desktop path](https://automagica.readthedocs.io/activities.html#automagica.activities.desktop_path) | Returns the current user's desktop path
<img src="https://cdn.jsdelivr.net/npm/line-awesome@1.3.0/svg/download-solid.svg" width="20"> [Get downloads path](https://automagica.readthedocs.io/activities.html#automagica.activities.downloads_path) | Returns the current user's default download path
<img src="https://cdn.jsdelivr.net/npm/line-awesome@1.3.0/svg/file-solid.svg" width="20"> [Open file](https://automagica.readthedocs.io/activities.html#automagica.activities.open_file) | Opens file with default programs
<img src="https://cdn.jsdelivr.net/npm/line-awesome@1.3.0/svg/desktop-solid.svg" width="20"> [Set wallpaper](https://automagica.readthedocs.io/activities.html#automagica.activities.set_wallpaper) | Set Windows desktop wallpaper with the the specified image
<img src="https://cdn.jsdelivr.net/npm/line-awesome@1.3.0/svg/cloud-download-alt-solid.svg" width="20"> [Download file from a URL](https://automagica.readthedocs.io/activities.html#automagica.activities.download_file_from_url) | Download file from a URL
**System** | ‌‌ 
<img src="https://cdn.jsdelivr.net/npm/line-awesome@1.3.0/svg/file-contract-solid.svg" width="20"> [Rename a file](https://automagica.readthedocs.io/activities.html#automagica.activities.rename_file) | This activity will rename a file. If the the desired name already exists in the folder file will not be renamed. Make sure to add the exstention to specify filetype.
<img src="https://cdn.jsdelivr.net/npm/line-awesome@1.3.0/svg/file-export-solid.svg" width="20"> [Move a file](https://automagica.readthedocs.io/activities.html#automagica.activities.move_file) | If the new location already contains a file with the same name.
<img src="https://cdn.jsdelivr.net/npm/line-awesome@1.3.0/svg/trash-solid.svg" width="20"> [Remove a file](https://automagica.readthedocs.io/activities.html#automagica.activities.remove_file) | Remove a file
<img src="https://cdn.jsdelivr.net/npm/line-awesome@1.3.0/svg/tasks-solid.svg" width="20"> [Check if file exists](https://automagica.readthedocs.io/activities.html#automagica.activities.file_exists) | This function checks whether the file with the given path exists.
<img src="https://cdn.jsdelivr.net/npm/line-awesome@1.3.0/svg/list-alt-solid.svg" width="20"> [Wait until a file exists.](https://automagica.readthedocs.io/activities.html#automagica.activities.wait_file_exists) | Not that this activity is blocking and will keep the system waiting.
<img src="https://cdn.jsdelivr.net/npm/line-awesome@1.3.0/svg/list-solid.svg" width="20"> [List to .txt](https://automagica.readthedocs.io/activities.html#automagica.activities.write_list_to_file) | Writes a list to a  text (.txt) file.Every element of the entered list is written on a new line of the text file.
<img src="https://cdn.jsdelivr.net/npm/line-awesome@1.3.0/svg/th-list-solid.svg" width="20"> [Read list from .txt file](https://automagica.readthedocs.io/activities.html#automagica.activities.read_list_from_txt) | This activity reads the content of a .txt file to a list and returns that list.Every new line from the .txt file becomes a new element of the list. The activity willnot work if the entered path is not attached to a .txt file.
<img src="https://cdn.jsdelivr.net/npm/line-awesome@1.3.0/svg/th-list-solid.svg" width="20"> [Read .txt file](https://automagica.readthedocs.io/activities.html#automagica.activities.read_from_txt) | This activity reads a .txt file and returns the content
<img src="https://cdn.jsdelivr.net/npm/line-awesome@1.3.0/svg/tasks-solid.svg" width="20"> [Append to .txt](https://automagica.readthedocs.io/activities.html#automagica.activities.append_line) | Append a text line to a file and creates the file if it does not exist yet.
<img src="https://cdn.jsdelivr.net/npm/line-awesome@1.3.0/svg/file-alt-solid.svg" width="20"> [Make text file](https://automagica.readthedocs.io/activities.html#automagica.activities.make_text_file) | Initialize text file
<img src="https://cdn.jsdelivr.net/npm/line-awesome@1.3.0/svg/copy-solid.svg" width="20"> [Read .txt file with newlines to list](https://automagica.readthedocs.io/activities.html#automagica.activities.read_text_file_to_list) | Read a text file to a Python list-object
<img src="https://cdn.jsdelivr.net/npm/line-awesome@1.3.0/svg/copy-solid.svg" width="20"> [Copy a file](https://automagica.readthedocs.io/activities.html#automagica.activities.copy_file) | Copies a file from one place to another.If the new location already contains a file with the same name, a random 4 character uid is added to the name.
<img src="https://cdn.jsdelivr.net/npm/line-awesome@1.3.0/svg/info-solid.svg" width="20"> [Get file extension](https://automagica.readthedocs.io/activities.html#automagica.activities.get_file_extension) | Get extension of a file
<img src="https://cdn.jsdelivr.net/npm/line-awesome@1.3.0/svg/print-solid.svg" width="20"> [Print](https://automagica.readthedocs.io/activities.html#automagica.activities.send_to_printer) | Send file to default printer to priner. This activity sends a file to the printer. Make sure to have a default printer set up.
**PDF** | ‌‌ 
<img src="https://cdn.jsdelivr.net/npm/line-awesome@1.3.0/svg/glasses-solid.svg" width="20"> [Text from PDF](https://automagica.readthedocs.io/activities.html#automagica.activities.read_text_from_pdf) | Extracts the text from a PDF. This activity reads text from a pdf file. Can only read PDF files that contain a text layer.
<img src="https://cdn.jsdelivr.net/npm/line-awesome@1.3.0/svg/object-ungroup-solid.svg" width="20"> [first_file_path, second_file_path, third_file_path=None, output_path=None](https://automagica.readthedocs.io/activities.html#automagica.activities.join_pdf_files) | """Merge PDF
<img src="https://cdn.jsdelivr.net/npm/line-awesome@1.3.0/svg/cut-solid.svg" width="20"> [Extract page from PDF](https://automagica.readthedocs.io/activities.html#automagica.activities.extract_page_range_from_pdf) | Extracts a particular range of a PDF to a separate file.
<img src="https://cdn.jsdelivr.net/npm/line-awesome@1.3.0/svg/icons-solid.svg" width="20"> [Extract images from PDF](https://automagica.readthedocs.io/activities.html#automagica.activities.extract_images_from_pdf) | Save a specific page from a PDF as an image
<img src="https://cdn.jsdelivr.net/npm/line-awesome@1.3.0/svg/stamp-solid.svg" width="20"> [Watermark a PDF](https://automagica.readthedocs.io/activities.html#automagica.activities.apply_watermark_to_pdf) | Watermark a PDF
**System Monitoring** | ‌‌ 
<img src="https://cdn.jsdelivr.net/npm/line-awesome@1.3.0/svg/microchip-solid.svg" width="20"> [CPU load](https://automagica.readthedocs.io/activities.html#automagica.activities.get_cpu_load) | Get average CPU load for all cores.
<img src="https://cdn.jsdelivr.net/npm/line-awesome@1.3.0/svg/calculator-solid.svg" width="20"> [Count CPU](https://automagica.readthedocs.io/activities.html#automagica.activities.get_number_of_cpu) | Get the number of CPU's in the current system.
<img src="https://cdn.jsdelivr.net/npm/line-awesome@1.3.0/svg/wave-square-solid.svg" width="20"> [CPU frequency](https://automagica.readthedocs.io/activities.html#automagica.activities.get_cpu_frequency) | Get frequency at which CPU currently operates.
<img src="https://cdn.jsdelivr.net/npm/line-awesome@1.3.0/svg/server-solid.svg" width="20"> [CPU Stats](https://automagica.readthedocs.io/activities.html#automagica.activities.get_cpu_stats) | Get CPU statistics
<img src="https://cdn.jsdelivr.net/npm/line-awesome@1.3.0/svg/memory-solid.svg" width="20"> [Memory statistics](https://automagica.readthedocs.io/activities.html#automagica.activities.get_memory_stats) | Get  memory statistics
<img src="https://cdn.jsdelivr.net/npm/line-awesome@1.3.0/svg/save-solid.svg" width="20"> [Disk stats](https://automagica.readthedocs.io/activities.html#automagica.activities.get_disk_stats) | Get disk statistics of main disk
<img src="https://cdn.jsdelivr.net/npm/line-awesome@1.3.0/svg/save-solid.svg" width="20"> [Partition info](https://automagica.readthedocs.io/activities.html#automagica.activities.get_disk_partitions) | Get disk partition info
<img src="https://cdn.jsdelivr.net/npm/line-awesome@1.3.0/svg/clock-solid.svg" width="20"> [Boot time](https://automagica.readthedocs.io/activities.html#automagica.activities.get_boot_time) | Get most recent boot time
<img src="https://cdn.jsdelivr.net/npm/line-awesome@1.3.0/svg/clock-solid.svg" width="20"> [Uptime](https://automagica.readthedocs.io/activities.html#automagica.activities.get_time_since_last_boot) | Get uptime since last boot
**Image Processing** | ‌‌ 
<img src="https://cdn.jsdelivr.net/npm/line-awesome@1.3.0/svg/images-solid.svg" width="20"> [Show image](https://automagica.readthedocs.io/activities.html#automagica.activities.show_image) | Displays an image specified by the path variable on the default imaging program.
<img src="https://cdn.jsdelivr.net/npm/line-awesome@1.3.0/svg/undo-solid.svg" width="20"> [Rotate image](https://automagica.readthedocs.io/activities.html#automagica.activities.rotate_image) | Rotate an image
<img src="https://cdn.jsdelivr.net/npm/line-awesome@1.3.0/svg/expand-arrows-alt-solid.svg" width="20"> [Resize image](https://automagica.readthedocs.io/activities.html#automagica.activities.resize_image) | Resizes the image specified by the path variable.
<img src="https://cdn.jsdelivr.net/npm/line-awesome@1.3.0/svg/expand-arrows-alt-solid.svg" width="20"> [Get image width](https://automagica.readthedocs.io/activities.html#automagica.activities.get_image_width) | Get with of image
<img src="https://cdn.jsdelivr.net/npm/line-awesome@1.3.0/svg/arrows-alt-v-solid.svg" width="20"> [Get image height](https://automagica.readthedocs.io/activities.html#automagica.activities.get_image_height) | Get height of image
<img src="https://cdn.jsdelivr.net/npm/line-awesome@1.3.0/svg/crop-solid.svg" width="20"> [Crop image](https://automagica.readthedocs.io/activities.html#automagica.activities.crop_image) | Crops the image specified by path to a region determined by the box variable.
<img src="https://cdn.jsdelivr.net/npm/line-awesome@1.3.0/svg/caret-up-solid.svg" width="20"> [Mirror image horizontally](https://automagica.readthedocs.io/activities.html#automagica.activities.mirror_image_horizontally) | Mirrors an image with a given path horizontally from left to right.
<img src="https://cdn.jsdelivr.net/npm/line-awesome@1.3.0/svg/caret-right-solid.svg" width="20"> [Mirror image vertically](https://automagica.readthedocs.io/activities.html#automagica.activities.mirror_image_vertically) | Mirrors an image with a given path vertically from top to bottom.
**Process** | ‌‌ 
<img src="https://cdn.jsdelivr.net/npm/line-awesome@1.3.0/svg/cog-solid.svg" width="20"> [Windows run](https://automagica.readthedocs.io/activities.html#automagica.activities.run_manual) | Use Windows Run to boot a processNote this uses keyboard inputs which means this process can be disrupted by interfering inputs
<img src="https://cdn.jsdelivr.net/npm/line-awesome@1.3.0/svg/play-solid.svg" width="20"> [Run process](https://automagica.readthedocs.io/activities.html#automagica.activities.run) | Use subprocess to open a windows process
<img src="https://cdn.jsdelivr.net/npm/line-awesome@1.3.0/svg/cogs-solid.svg" width="20"> [Check if process is running](https://automagica.readthedocs.io/activities.html#automagica.activities.is_process_running) | Check if process is running. Validates if given process name (name) is currently running on the system.
<img src="https://cdn.jsdelivr.net/npm/line-awesome@1.3.0/svg/list-solid.svg" width="20"> [Get running processes](https://automagica.readthedocs.io/activities.html#automagica.activities.get_running_processes) | Get names of unique processes currently running on the system.
<img src="https://cdn.jsdelivr.net/npm/line-awesome@1.3.0/svg/window-close-solid.svg" width="20"> [Kill process](https://automagica.readthedocs.io/activities.html#automagica.activities.kill_process) | Kills a process forcefully
**Optical Character Recognition (OCR)** | ‌‌ 
<img src="https://cdn.jsdelivr.net/npm/line-awesome@1.3.0/svg/readme.svg" width="20"> [Get text with OCR](https://automagica.readthedocs.io/activities.html#automagica.activities.extract_text_ocr) | This activity extracts all text from the current screen or an image if a path is specified.
<img src="https://cdn.jsdelivr.net/npm/line-awesome@1.3.0/svg/glasses-solid.svg" width="20"> [Find text on screen with OCR](https://automagica.readthedocs.io/activities.html#automagica.activities.find_text_on_screen_ocr) | This activity finds position (coordinates) of specified text on the current screen using OCR.
<img src="https://cdn.jsdelivr.net/npm/line-awesome@1.3.0/svg/mouse-pointer-solid.svg" width="20"> [Click on text with OCR](https://automagica.readthedocs.io/activities.html#automagica.activities.click_on_text_ocr) | This activity clicks on position (coordinates) of specified text on the current screen using OCR.
<img src="https://cdn.jsdelivr.net/npm/line-awesome@1.3.0/svg/mouse-pointer-solid.svg" width="20"> [Double click on text with OCR](https://automagica.readthedocs.io/activities.html#automagica.activities.double_click_on_text_ocr) | This activity double clicks on position (coordinates) of specified text on the current screen using OCR.
<img src="https://cdn.jsdelivr.net/npm/line-awesome@1.3.0/svg/mouse-pointer-solid.svg" width="20"> [Right click on text with OCR](https://automagica.readthedocs.io/activities.html#automagica.activities.right_click_on_text_ocr) | This activity Right clicks on position (coordinates) of specified text on the current screen using OCR.
**UiPath** | ‌‌ 
<img src="https://cdn.jsdelivr.net/npm/line-awesome@1.3.0/svg/robot-solid.svg" width="20"> [Execute a UiPath process](https://automagica.readthedocs.io/activities.html#automagica.activities.execute_uipath_process) | This activity allows you to execute a process designed with the UiPath Studio. All console output from the Write Line activity (https://docs.uipath.com/activities/docs/write-line) will be printed as output.
**AutoIt** | ‌‌ 
<img src="https://cdn.jsdelivr.net/npm/line-awesome@1.3.0/svg/robot-solid.svg" width="20"> [Execute a AutoIt script](https://automagica.readthedocs.io/activities.html#automagica.activities.run_autoit_script) | This activity allows you to run an AutoIt script. If you use the ConsoleWrite function (https://www.autoitscript.com/autoit3/docs/functions/ConsoleWrite.htm), the output will be presented to you.
**Robot Framework** | ‌‌ 
<img src="https://cdn.jsdelivr.net/npm/line-awesome@1.3.0/svg/robot-solid.svg" width="20"> [Execute a Robot Framework test case](https://automagica.readthedocs.io/activities.html#automagica.activities.execute_robotframework_test) | This activity allows you to run a Robot Framework test case. Console output of the test case will be printed.
**Blue Prism** | ‌‌ 
<img src="https://cdn.jsdelivr.net/npm/line-awesome@1.3.0/svg/robot-solid.svg" width="20"> [process_name,](https://automagica.readthedocs.io/activities.html#automagica.activities.run_blueprism_process) | password="",sso=False,inputs=None,automatec_exe_path=None,):"""Run a Blue Prism process
**Automation Anywhere** | ‌‌ 
<img src="https://cdn.jsdelivr.net/npm/line-awesome@1.3.0/svg/robot-solid.svg" width="20"> [Run an Automation Anywhere task](https://automagica.readthedocs.io/activities.html#automagica.activities.run_automationanywhere_task) | This activity allows you to run an Automation Anywhere task.
**General** | ‌‌ 
<img src="https://cdn.jsdelivr.net/npm/line-awesome@1.3.0/svg/briefcase-solid.svg" width="20"> [Raise exception](https://automagica.readthedocs.io/activities.html#automagica.activities.raise_exception) | Raises an exception
**SAP GUI** | ‌‌ 
<img src="https://cdn.jsdelivr.net/npm/line-awesome@1.3.0/svg/briefcase-solid.svg" width="20"> [Quit SAP GUI](https://automagica.readthedocs.io/activities.html#automagica.activities.quit) | Quits the SAP GUI completely and forcibly.
<img src="https://cdn.jsdelivr.net/npm/line-awesome@1.3.0/svg/briefcase-solid.svg" width="20"> [Log in to SAP GUI](https://automagica.readthedocs.io/activities.html#automagica.activities.login) | Logs in to an SAP system on SAP GUI.
<img src="https://cdn.jsdelivr.net/npm/line-awesome@1.3.0/svg/briefcase-solid.svg" width="20"> [Click on a SAP GUI element](https://automagica.readthedocs.io/activities.html#automagica.activities.click_sap) | Clicks on an identifier in the SAP GUI.
<img src="https://cdn.jsdelivr.net/npm/line-awesome@1.3.0/svg/briefcase-solid.svg" width="20"> [Get text from a SAP GUI element](https://automagica.readthedocs.io/activities.html#automagica.activities.get_text) | Retrieves the text from a SAP GUI element.
<img src="https://cdn.jsdelivr.net/npm/line-awesome@1.3.0/svg/briefcase-solid.svg" width="20"> [Set text of a SAP GUI element](https://automagica.readthedocs.io/activities.html#automagica.activities.set_text) | Sets the text of a SAP GUI element.
<img src="https://cdn.jsdelivr.net/npm/line-awesome@1.3.0/svg/briefcase-solid.svg" width="20"> [Highlights a SAP GUI element](https://automagica.readthedocs.io/activities.html#automagica.activities.highlight) | Temporarily highlights a SAP GUI element
**Portal** | ‌‌ 
<img src="https://cdn.jsdelivr.net/npm/line-awesome@1.3.0/svg/robot-solid.svg" width="20"> [process_name, process_version_id=None, priority=0, parameters=None](https://automagica.readthedocs.io/activities.html#automagica.activities.create_new_job_in_portal) | """Create a new job in the Automagica Portal
<img src="https://cdn.jsdelivr.net/npm/line-awesome@1.3.0/svg/key-solid.svg" width="20"> [Get a credential from the Automagica Portal](https://automagica.readthedocs.io/activities.html#automagica.activities.get_credential_from_portal) | This activity retrieves a credential from the Automagica Portal.
**Vision** | ‌‌ 
<img src="https://cdn.jsdelivr.net/npm/line-awesome@1.3.0/svg/eye-solid.svg" width="20"> [Check if element is visible on screen](https://automagica.readthedocs.io/activities.html#automagica.activities.is_visible) | This activity can be used to check if a certain element is visible on the screen.Note that this uses Automagica Portal and uses some advanced an fuzzy matching algorithms for finding identical elements.
<img src="https://cdn.jsdelivr.net/npm/line-awesome@1.3.0/svg/eye-solid.svg" width="20"> [Wait for an element to appear](https://automagica.readthedocs.io/activities.html#automagica.activities.wait_appear) | Wait for an element that is defined the recorder
<img src="https://cdn.jsdelivr.net/npm/line-awesome@1.3.0/svg/eye-solid.svg" width="20"> [Wait Vanish](https://automagica.readthedocs.io/activities.html#automagica.activities.wait_vanish) | This activity allows the bot to wait for an element to vanish.
<img src="https://cdn.jsdelivr.net/npm/line-awesome@1.3.0/svg/eye-solid.svg" width="20"> [Read Text with Automagica Wand](https://automagica.readthedocs.io/activities.html#automagica.activities.read_text) | This activity allows the bot to detect and read the text of an element by using the Automagica Portal API with a provided sample ID.
|<img width=150/>|  ‌‌|

## Credits
Under the hood, Automagica is built on some of the greatest open source libraries. Within Automagica, the following libraries are currently included:
- [requests](https://github.com/psf/requests) 
- [PyAutoGUI](https://github.com/asweigart/pyautogui)
- [Selenium](https://github.com/baijum/selenium-python) 
- [OpenPyXL](https://bitbucket.org/openpyxl/openpyxl)
- [python-docx](https://github.com/python-openxml/python-docx)
- [pywin32](https://github.com/mhammond/pywin32)
- [PyPDF2](https://github.com/mstamy2/PyPDF2)
- [Psutil](https://pypi.org/project/psutil/)
- [Pillow](https://pillow.readthedocs.io/en/stable/)
- [Faker](https://github.com/joke2k/faker)
- [Psutil](https://pypi.org/project/psutil/)
- [Keyring](https://pypi.org/project/keyring/)
- [Cryptography](https://pypi.org/project/cryptography/)
- [pyad](https://pypi.org/project/pyad/)
- [Icons8 Line Awesome](https://github.com/icons8/line-awesome)
- [pysnmp](https://github.com/etingof/pysnmp) and special thanks to [quicksnmp](https://github.com/alessandromaggio/quicksnmp)
- [pandas](https://github.com/pandas-dev/pandas)
- Keyboard
- Babel
- Click

## Contributing


### Developers
You can contribute in the following ways:
- Pull requests with code and/or documentation
- Feature requests, bug squatting, feel free to [create an issue](https://github.com/automagica/automagica/issues)!
- If you're interested in joining our team, [send us an e-mail](mailto:koen@automagica.com).
 

### Not a developer?
No problem! You can contribute in the following ways:
- __Star our repository__ by clicking the star icon at the top right of this page. This allows us to get more exposure within the GitHub community. The more people we can get involved the better!
- Miss a particular feature? [Create an 'issue'](https://github.com/automagica/automagica/issues)
- Something not working? [Create an issue](https://github.com/automagica/automagica/issues)
- Don't have a GitHub account? Feel free to send us an e-mail at [koen@automagica.com](mailto:koen@automagica.com) or [thomas@automagica.com](mailto:thomas@automagica.com).


#### Special contributor mentions
- [ygxiao](https://github.com/ygxiao)
- [jjlehtinen](https://github.com/jjlehtinen)
- [gopal-y](https://github.com/gopal-y)


A special thanks goes out to all the above-mentioned libraries, repositories and contributers! :heart:

<img src="https://i.imgur.com/eQYywRd.png" width="300">

## Licensing

### Copyright and licensing
All source code and other files in this repository, unless stated otherwise, are copyright of Oakwood Technologies BVBA.

### Commercial license
Need a commercial license for Automagica or would you like to embed Automagica or its capabilities in your software offerings or services? Contact us at [sales@automagica.com](mailto:sales@automagica.com).
You can also reach out directly to one of the founders: Koen ([koen@automagica.com](mailto:koen@automagica.com)) or Thomas ([thomas@automagica.com](thomas@automagica.com)).<|MERGE_RESOLUTION|>--- conflicted
+++ resolved
@@ -4,25 +4,7 @@
 
 [![Downloads](https://pepy.tech/badge/automagica/month)](https://pepy.tech/project/automagica/month)
 
-<<<<<<< HEAD
 __[Automagica](https://automagica.com)__ is an open source __automation suite__ for fully automating tedious, manual tasks on any screen. Our vision is that __people should not be doing a robot's job__. Our mission is to make these automation tools as accessible as possible to empower everyone to automate (almost) anything. 
-=======
-![Love Automagica Example](https://i.imgur.com/C4M6LBl.gif)
-
-## Important links
-- [Website](https://www.automagica.com)
-- [Portal](https://portal.automagica.com)
-- [Documentation](https://automagica.readthedocs.io)
-- [YouTube Channel](https://automagi.ca/youtube)
-- [Public Roadmap](https://automagi.ca/roadmap)
-
-Refer to the [Automagica official website](https://www.automagica.com) for more information. . For more info see the [documentation](https://automagica.readthedocs.io).
-
-## Important information
-- We are preparing the launch of Automagica 3.0 (introducing Automagica Flow and the new Automagica Portal).
-- Check out our __[public roadmap](https://trello.com/b/qXHf5YqD/automagica-roadmap)__ and feel free to add suggestions to the Ideas column!
-- We're on __[Discord](https://discord.gg/PbY85WA)__ and __[Telegram](https://t.me/automagica)__
->>>>>>> c4da8bf7
 
 _"Let __bots__ handle the __clicks__ so __people__ can handle the __business__."_
 
