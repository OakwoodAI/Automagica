--- conflicted
+++ resolved
@@ -367,71 +367,47 @@
             return True
     return False
 
-<<<<<<< HEAD
-
-def TeamviewerRunning():
-    '''
-    Returns True is Teamviewer is running.
-    '''     
-=======
 def WordRunning():    
->>>>>>> 3de71c98
-    for p in psutil.process_iter():
-        if "teamviewer.exe" in p.name().lower():
+    for p in psutil.process_iter():
+        if "word.exe" in p.name().lower():
             return True
     return False
 
-<<<<<<< HEAD
 
 def SkypeRunning():
     '''
     Returns True is Skype is running.
     '''     
-=======
-def ExcelRunning():    
->>>>>>> 3de71c98
     for p in psutil.process_iter():
         if "skypehost.exe" in p.name().lower():
             return True
     return False
 
-<<<<<<< HEAD
 
 def EdgeRunning():
     '''
     Returns True is Microsoft Edge is running.
     '''     
-=======
-def PowerpointRunning():    
->>>>>>> 3de71c98
     for p in psutil.process_iter():
         if "microsoftedge.exe" in p.name().lower():
             return True
     return False
 
-<<<<<<< HEAD
 
 def OnedriveRunning():
     '''
     Returns True is Onedrive is running.
     '''     
-=======
-def DropboxRunning():    
->>>>>>> 3de71c98
     for p in psutil.process_iter():
         if "onedrive.exe" in p.name().lower():
             return True
     return False
 
-<<<<<<< HEAD
 
 def IllustratorRunning():
     '''
     Returns True is Illustrator is running.
     '''     
-=======
-def SkypeRunning():    
->>>>>>> 3de71c98
     for p in psutil.process_iter():
         if "illustrator.exe" in p.name().lower():
             return True
