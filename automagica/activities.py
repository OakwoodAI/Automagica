def activity(func):
    """Wrapper for Automagica activities
    """
    from functools import wraps
    import logging

    @wraps(func)
    def wrapper(*args, **kwargs):
        if func.__doc__:
            name = func.__doc__.split("\n")[0]
        else:
            name = func.__name__
        logging.info("Automagica (activity): {}".format(name))
        telemetry(func)
        return func(*args, **kwargs)

    return wrapper


def telemetry(func):
    """Automagica Activity Telemetry
    This allows us to collect information on the usage of 
    certain Automagica functionalities in order for us to keep improving 
    the software. If you would like to disable telemetry, make sure the 
    environment variable 'AUTOMAGICA_NO_TELEMETRY' is set. That way no
    information is being shared with us.
    """
    import requests
    from uuid import getnode
    import os
    import platform

    if not os.environ.get("AUTOMAGICA_NO_TELEMETRY") and not os.environ.get(
        "AUTOMAGICA_URL"
    ):
        if func.__doc__:
            name = func.__doc__.split("\n")[0]
        else:
            name = func.__name__

        data = {
            "activity": name,
            "machine_id": getnode(),
            "os": {
                "name": os.name,
                "platform": platform.system(),
                "release": platform.release(),
            },
        }

        try:
            r = requests.post(
                "https://telemetry.automagica.io/api", json=data, timeout=1
            )
        except:
            pass


"""
Cryptography
"""

@activity
def generate_random_key():
    """Generates a random Fernet key. 

    Fernet guarantees that a message encrypted using it cannot be manipulated or read without the key. Fernet is an implementation of symmetric (also known as “secret key”) authenticated cryptography
    """
    import os
    from cryptography.fernet import Fernet
    key = Fernet.generate_key()

    return key

@activity
def encrypt_text_with_key(text, key):
    """Encrypts string with (Fernet) key, returns bytes-like object.

    :param text: Text to be encrypted.
    :param path: Path where key is stored.
    """
    from cryptography.fernet import Fernet
    f = Fernet(key)

    return f.encrypt(text.encode('utf-8'))

@activity
def decrypt_text_with_key(encrypted_text, key):
    """Decrypts bytes-like object to string with (Fernet) key
    
    :param encrypted_text: Text to be encrypted.
    :param path: Path where key is stored.
    """
    from cryptography.fernet import Fernet
    f = Fernet(key)

    return f.decrypt(encrypted_text).decode("utf-8") 

@activity
def encrypt_file_with_key(input_file, output_file, key):
    """Encrypts file with (Fernet) key
    
    :param input_file: File to be encrypted.
    :param output_file: Outputfile, returns a bytes-like can be an arbitrary .
    """
    from cryptography.fernet import Fernet

    with open(input_file, 'rb') as f:
        data = f.read()

    fernet = Fernet(key)
    encrypted = fernet.encrypt(data)

    with open(output_file, 'wb') as f:
        f.write(encrypted)

@activity
def decrypt_file_with_key(input_file, output_file, key):
    """Decrypts file with (Fernet) key
    
    :param input_file: Bytes-like file to be decrypted.
    :param output_file: Outputfile, make sure to give this the same extension as basefile before encryption.
    """
    from cryptography.fernet import Fernet

    with open(input_file, 'rb') as f:
        data = f.read()

    fernet = Fernet(key)
    encrypted = fernet.decrypt(data)

    with open(output_file, 'wb') as f:
        f.write(encrypted)

@activity
def generate_key_from_password(password, salt=None):
    """Generates (Fernet) key based on password and salt.
    
    :param text: text to be encrypted.
    :param salt: Salt to generate key in combination with password. Default value is the hostname. Take in to account that hostname is necessary to generate key, e.g. when files are encrypted with salt 'A' and password 'B', both elements are necessary to decrypt files.
    """
    import base64
    from cryptography.hazmat.backends import default_backend
    from cryptography.hazmat.primitives import hashes
    from cryptography.hazmat.primitives.kdf.pbkdf2 import PBKDF2HMAC
    import socket

    # If no salt is set, use hostname as salt
    if not salt:
        salt = socket.gethostname().encode('utf-8')
    
    kdf = PBKDF2HMAC(algorithm=hashes.SHA256(),length=32,salt=salt,iterations=500000,backend=default_backend())
    key = base64.urlsafe_b64encode(kdf.derive(password.encode('utf-8'))) 
    
    return key

@activity
def generate_hash_from_file(file, method='md5', buffer_size = 65536):
    """Generate hash from file. Can be used to create unique identifier for file validation or comparison.

    :param file: File to hash
    :param method: Method for hashing, choose between 'md5', 'sha256' and 'blake2b'. Note that different methods generate different hashes.
    :param buffer_size: Buffer size for reading file in chunks, default value is 64kb
    """
    import sys
    import hashlib

    # Arbitrary buffer size. 64kb for compatibility with most systems
    buffer_size = 65536  

    if method == 'md5':
        hash_list = hashlib.md5()
    if method == 'sha256':
        hash_list = hashlib.sha1()
    if method == 'blake2b':
        hash_list = hashlib.blake2b()

    with open(file, 'rb') as f:
        while True:
            data = f.read(buffer_size)
            if data:
                hash_list.update(data)
            else:
                return hash_list.hexdigest()

@activity			
def generate_hash_from_text(text, method='md5'):
    """Generate hash from text.
    
    :param file: Text to hash
    :param method: Method for hashing, choose between 'md5', 'sha256' and 'blake2b'. Note that different methods generate different hashes.
    """
    import sys
    import hashlib

    encoded_text = text.encode('utf-8')

    if method == 'md5':
        return hashlib.md5(encoded_text).hexdigest()
    if method == 'sha256':
        return hashlib.sha256(encoded_text).hexdigest()
    if method == 'blake2b':
        return hashlib.balke2b(encoded_text).hexdigest()

"""
Random
"""

@activity
def generate_random_number(lower_limit=0,upper_limit=10, fractional=False):
    """Generates a random number. Can be integers (not a fractional number) or a float (fractional number).

    :param lower_limit: Lower limit for random number
    :param upper_limit: Upper limit for random number
    :param fractional: Setting this to True will generate fractional number. Default value is False and only generates whole numbers.
    """
    import random 
    if fractional:
        return random.uniform(lower_limit, upper_limit)
    else:
        return random.randrange(lower_limit,upper_limit,1)

@activity
def generate_random_boolean():
    """Generates a random boolean (True or False)
    """
    import random 
    return bool(random.getrandbits(1))

@activity
def generate_random_name(locale=None):
    """Generates a random name.

    :param locale: Add a locale to generate popular name for selected locale.
        ar_EG - Arabic (Egypt)
        ar_PS - Arabic (Palestine)
        ar_SA - Arabic (Saudi Arabia)
        bg_BG - Bulgarian
        bs_BA - Bosnian
        cs_CZ - Czech
        de_DE - German
        dk_DK - Danish
        el_GR - Greek
        en_AU - English (Australia)
        en_CA - English (Canada)
        en_GB - English (Great Britain)
        en_NZ - English (New Zealand)
        en_US - English (United States)
        es_ES - Spanish (Spain)
        es_MX - Spanish (Mexico)
        et_EE - Estonian
        fa_IR - Persian (Iran)
        fi_FI - Finnish
        fr_FR - French
        hi_IN - Hindi
        hr_HR - Croatian
        hu_HU - Hungarian
        hy_AM - Armenian
        it_IT - Italian
        ja_JP - Japanese
        ka_GE - Georgian (Georgia)
        ko_KR - Korean
        lt_LT - Lithuanian
        lv_LV - Latvian
        ne_NP - Nepali
        nl_NL - Dutch (Netherlands)
        no_NO - Norwegian
        pl_PL - Polish
        pt_BR - Portuguese (Brazil)
        pt_PT - Portuguese (Portugal)
        ro_RO - Romanian
        ru_RU - Russian
        sl_SI - Slovene
        sv_SE - Swedish
        tr_TR - Turkish
        uk_UA - Ukrainian
        zh_CN - Chinese (China)
        zh_TW - Chinese (Taiwan)
    """
    from faker import Faker
    if locale:
        seed = Faker(locale)
    else:
        seed = Faker()
    return seed.name()

def generate_random_sentence(locale=None):
    """Generates a random sentence.

    :param locale: Add a locale to generate sentences for selected locale (language).
        ar_EG - Arabic (Egypt)
        ar_PS - Arabic (Palestine)
        ar_SA - Arabic (Saudi Arabia)
        bg_BG - Bulgarian
        bs_BA - Bosnian
        cs_CZ - Czech
        de_DE - German
        dk_DK - Danish
        el_GR - Greek
        en_AU - English (Australia)
        en_CA - English (Canada)
        en_GB - English (Great Britain)
        en_NZ - English (New Zealand)
        en_US - English (United States)
        es_ES - Spanish (Spain)
        es_MX - Spanish (Mexico)
        et_EE - Estonian
        fa_IR - Persian (Iran)
        fi_FI - Finnish
        fr_FR - French
        hi_IN - Hindi
        hr_HR - Croatian
        hu_HU - Hungarian
        hy_AM - Armenian
        it_IT - Italian
        ja_JP - Japanese
        ka_GE - Georgian (Georgia)
        ko_KR - Korean
        lt_LT - Lithuanian
        lv_LV - Latvian
        ne_NP - Nepali
        nl_NL - Dutch (Netherlands)
        no_NO - Norwegian
        pl_PL - Polish
        pt_BR - Portuguese (Brazil)
        pt_PT - Portuguese (Portugal)
        ro_RO - Romanian
        ru_RU - Russian
        sl_SI - Slovene
        sv_SE - Swedish
        tr_TR - Turkish
        uk_UA - Ukrainian
        zh_CN - Chinese (China)
        zh_TW - Chinese (Taiwan)
    """
    from faker import Faker
    if locale:
        seed = Faker(locale)
    else:
        seed = Faker()
    return seed.sentence()

@activity
def generate_random_address(locale=None):
    """Generates a random address.

    :param locale: Add a locale to generate addresses for selected locale.
        ar_EG - Arabic (Egypt)
        ar_PS - Arabic (Palestine)
        ar_SA - Arabic (Saudi Arabia)
        bg_BG - Bulgarian
        bs_BA - Bosnian
        cs_CZ - Czech
        de_DE - German
        dk_DK - Danish
        el_GR - Greek
        en_AU - English (Australia)
        en_CA - English (Canada)
        en_GB - English (Great Britain)
        en_NZ - English (New Zealand)
        en_US - English (United States)
        es_ES - Spanish (Spain)
        es_MX - Spanish (Mexico)
        et_EE - Estonian
        fa_IR - Persian (Iran)
        fi_FI - Finnish
        fr_FR - French
        hi_IN - Hindi
        hr_HR - Croatian
        hu_HU - Hungarian
        hy_AM - Armenian
        it_IT - Italian
        ja_JP - Japanese
        ka_GE - Georgian (Georgia)
        ko_KR - Korean
        lt_LT - Lithuanian
        lv_LV - Latvian
        ne_NP - Nepali
        nl_NL - Dutch (Netherlands)
        no_NO - Norwegian
        pl_PL - Polish
        pt_BR - Portuguese (Brazil)
        pt_PT - Portuguese (Portugal)
        ro_RO - Romanian
        ru_RU - Russian
        sl_SI - Slovene
        sv_SE - Swedish
        tr_TR - Turkish
        uk_UA - Ukrainian
        zh_CN - Chinese (China)
        zh_TW - Chinese (Taiwan)
    """
    from faker import Faker
    if locale:
        seed = Faker(locale)
    else:
        seed = Faker()
    return seed.address()


@activity
def generate_random_beep(max_duration=2000, max_frequency=5000):
    """Generates a random beep, only works on Windows

    :param max_duration: Maximum random duration in miliseconds. Default value is 2 miliseconds
    :param max_frequency: Maximum random frequency in Hz. Default value is 5000 Hz.
    """
    import winsound
    import random
    frequency = random.randrange(5000)
    duration = random.randrange(2000)
    winsound.Beep(frequency, duration)

@activity
def generate_random_date(format='%m/%d/%Y %I:%M', days_in_past=1000):
    """Generate a random date. 

    :param days_in_past: Days in the past for which oldest random date is generated, default is 1000 days
    :param format: Formatting of the dates, replace with 'None' to get raw datetime format. 
    e.g. format='Current month is %B' generates 'Current month is Januari' and format='%m/%d/%Y %I:%M' generates format 01/01/1900 00:00. 
    %a	Abbreviated weekday name.	 
    %A	Full weekday name.	 
    %b	Abbreviated month name.	 
    %B	Full month name.	 
    %c	Predefined date and time representation.	 
    %d	Day of the month as a decimal number [01,31].	 
    %H	Hour (24-hour clock) as a decimal number [00,23].	 
    %I	Hour (12-hour clock) as a decimal number [01,12].	 
    %j	Day of the year as a decimal number [001,366].	 
    %m	Month as a decimal number [01,12].	 
    %M	Minute as a decimal number [00,59].	 
    %p	AM or PM.
    %S	Second as a decimal number [00,61].	
    %U	Week number of the year (Sunday as the first day of the week) as a decimal number [00,53]. All days in a new year preceding the first Sunday are considered to be in week 0.	(3)
    %w	Weekday as a decimal number [0(Sunday),6].	 
    %W	Week number of the year (Monday as the first day of the week) as a decimal number [00,53]. All days in a new year preceding the first Monday are considered to be in week 0.	(3)
    %x	Predefined date representation.	 
    %X	Predefined time representation.	 
    %y	Year without century as a decimal number [00,99].	 
    %Y	Year with century as a decimal number.
    %Z	Time zone name (no characters if no time zone exists).
    """

    import random
    import datetime

    latest  = datetime.datetime.now()
    earliest = latest - datetime.timedelta(days=days_in_past)
    delta_seconds = (latest - earliest).total_seconds()

    random_date = earliest + datetime.timedelta(seconds = random.randrange(delta_seconds))

    if format:
        return random_date.strftime(format)
    else:
        return random_date


@activity
def generate_unique_identifier():
    """Generates a random UUID4
    """
    from uuid import uuid4

    return str(uuid4())

@activity
def random_animal_picture(preferred_animal=None):
    """Returns url for a random picture

    Note that this service uses an external database, we can not garantuee the quality and availability. 
    The purpose of this activity is mainly for testing to generate dummy data. Will most likely return a picture of a cat, dog or fox.

    :parameter preferred_animal: Return a preferred animal, if not specified will return what is available at the moment. Options are 'cat', 'dog' or 'fox'.
    """
    import requests
    import random

    api_options = [ {'animal' : 'cat', 'url' :'https://aws.random.cat/meow', 'image_tag' : 'file'}, 
                    {'animal' : 'dog', 'url' :'https://random.dog/woof.json', 'image_tag' : 'url'}, 
                    {'animal' : 'fox', 'url' :'https://randomfox.ca/floof/', 'image_tag' : 'image'}
                    ]
    
    if preferred_animal:
        if preferred_animal in ['dog', 'cat', 'fox']:
            option = list(filter(lambda api_option: api_option['animal'] == preferred_animal, api_options))[0]
            response = requests.get(option['url'])
            if response.status_code != 200:
                raise Exception('Could not retreive image from external database')
            return response.json()[option['image_tag']]
    
    random.shuffle(api_options)
    for item in api_options:
        response = requests.get(item['url'])
        if response.status_code != 200:
            continue
        else:
            return response.json()[item['image_tag']]


"""
Ask user input
"""

@activity
def ask_user_input(title="Title", label="Input", password=False):
    """Ask user for input
    Prompt the user for an input

    :param title: Title for the pop-up window
    :param message: The message to be shown to the user
    """
    import PySimpleGUI as sg

    sg.ChangeLookAndFeel("SystemDefault")

    text = sg.Text(label, background_color="#2196F3", text_color="white")

    input_field = sg.InputText(justification="center", focus=True)

    if password:
        input_field = sg.InputText(
            password_char="*", justification="center", focus=True
        )

    submit_button = sg.Submit(button_color=("white", "#0069C0"))

    layout = [[text], [input_field], [submit_button]]

    window = sg.Window(
        title,
        layout,
        icon="icon.ico",
        no_titlebar=True,
        background_color="#2196F3",
        element_justification="center",
        use_default_focus=False,
    )
    _, values = window.Read()
    window.Close()
    value = values[0]

    return value

@activity
def ask_user_password(label="Password"):
    """Ask user for password
    Prompt the user for a password. The password will be masked on screen while entering.

    :param title: Title for the pop-up window
    :param message: The message to be shown to the user
    """
    return ask_user_input(title="Password", label=label, password=True)


@activity
def ask_credentials(
    title="Credentials required",
    dialogue_text_username="Username:",
    dialogue_text_password="Password:",
):
    """Ask a user for credentials
    Prompt a popup which asks user for username and password and returns in plain text. Password will be masked.

    :param title: Title for the popup
    :param dialogue_text: Dialogue text for username
    :param dialogue_text: Dialogue text for password
    """
    import PySimpleGUI as sg

    sg.ChangeLookAndFeel("SystemDefault")

    layout = [
        [
            sg.Text(
                dialogue_text_username, background_color="#2196F3", text_color="white"
            )
        ],
        [sg.InputText(justification="center", focus=True)],
        [
            sg.Text(
                dialogue_text_password, background_color="#2196F3", text_color="white"
            )
        ],
        [sg.InputText(password_char="*", justification="center")],
        [sg.Submit(button_color=("white", "#0069C0"))],
    ]

    window = sg.Window(
        title,
        layout,
        icon="icon.ico",
        no_titlebar=True,
        background_color="#2196F3",
        element_justification="center",
        use_default_focus=False,
    )
    _, values = window.Read()

    window.Close()
    username = values[0]
    password = values[1]

    return username, password

def display_message_box(title="Title", message="Example message"):
    """Shows a pop-up message with title and message. 

    :param title: Title for the pop-up window
    :param message: The message to be shown to the user
    """
    import PySimpleGUI as sg

    sg.ChangeLookAndFeel("SystemDefault")

    text = sg.Text(message, background_color="#2196F3", text_color="white")

    ok_button = sg.OK(button_color=("white", "#0069C0"))

    layout = [[text], [ok_button]]

    window = sg.Window(
        title,
        layout,
        icon="icon.ico",
        no_titlebar=True,
        background_color="#2196F3",
        element_justification="center",
        use_default_focus=False,
    )
    _, values = window.Read()
    window.Close()
    value = values[0]

    return value

@activity
def display_osd_message(message, seconds=5):
    """Display custom overlay message

    Can be used to display a message for a limited amount of time. Can be used for illustration, debugging or as OSD.

    :param message: Message to be displayed
    """
    if "DISABLE_AUTOMAGICA_OSD" in globals():
        return

    import tkinter, win32api, win32con, pywintypes
    from win32api import GetSystemMetrics

    screen_width = GetSystemMetrics(0)
    screen_height = GetSystemMetrics(1)

    root = tkinter.Tk()
    label = tkinter.Label(
        text=message, font=("Helvetica", "30"), fg="white", bg="black", borderwidth=10
    )
    label.master.overrideredirect(True)
    label.config(anchor=tkinter.CENTER)
    label.master.geometry(
        "+{}+{}".format(int(screen_width / 2), int(screen_height - 250))
    )
    label.master.lift()
    label.master.wm_attributes("-topmost", True)
    label.master.wm_attributes("-disabled", True)
    label.master.wm_attributes("-transparentcolor", "black")

    hWindow = pywintypes.HANDLE(int(label.master.frame(), 16))

    exStyle = (
        win32con.WS_EX_COMPOSITED
        | win32con.WS_EX_LAYERED
        | win32con.WS_EX_NOACTIVATE
        | win32con.WS_EX_TOPMOST
        | win32con.WS_EX_TRANSPARENT
    )
    win32api.SetWindowLong(hWindow, win32con.GWL_EXSTYLE, exStyle)

    label.after(seconds * 1000, lambda: root.destroy())
    label.pack()
    label.mainloop()


"""
Browsers
"""

import selenium.webdriver
class Chrome(selenium.webdriver.Chrome):
    def __init__(self, load_images=True, headless=False):
        """Opens the Chrome Browser with the Selenium webdriver.
        Args:
            load_images (bool): do not load images
            headless (bool): run without a window

        Returns:
            webdriver: Selenium Webdriver

        Example:
            browser = ChromeBrowser(ignore_iamges=True)
            browser.get('https://automagica.io')

        """
        import platform
        import os

        # Check what OS we are on
        if platform.system() == "Linux":
            chromedriver_path = "\\bin\\webdriver\\linux64\\chromedriver"
        elif platform.system() == "Windows":
            chromedriver_path = "\\bin\\win32\\chromedriver.exe"
        else:
            chromedriver_path = "\\bin\\mac64\\chromedriver.exe"

        chrome_options = selenium.webdriver.ChromeOptions()

        if headless:
            chrome_options.add_argument("--headless")

        if not load_images:
            prefs = {"profile.managed_default_content_settings.images": 2}
            chrome_options.add_experimental_option("prefs", prefs)
        
        selenium.webdriver.Chrome.__init__(self, os.path.abspath("") + chromedriver_path, options=chrome_options)

    @activity
    def save_all_images(self, target_folder_path):
        """Save all images on current page in the Browser
        """
        import requests
        import os
        from urllib.parse import urlparse
        
        paths = []
        
        images = self.find_elements_by_tag_name('img') 

        for image in images:
            url = image.get_attribute('src')
            a = urlparse(url)
            filename = os.path.basename(a.path)
            
            with open(os.path.join(target_folder_path, filename), 'wb') as f:
                try:
                    r = requests.get(url)
                    f.write(r.content)
                    paths.append(os.path.join(target_folder_path, filename))
                except:
                    pass
        
        return paths
    
    @activity
    def find_elements_by_text(self, text):
        """Find elements by text in the Browser
        """
        return self.find_elements_by_xpath("//*[contains(text(), '" + text + "')] | //*[@value='" + text + "']")
    
    @activity
    def find_element_by_text(self, text):
        """Find element by text in the Browser
        """
        return self.find_element_by_xpath("//*[contains(text(), '" + text + "')] | //*[@value='" + text + "']")
    
    @activity
    def highlight(self, element):
        """Highlight element in the Browser
        """
        driver = element._parent
        
        def apply_style(s):
            driver.execute_script("arguments[0].setAttribute('style', arguments[1]);",
                                  element, s)
        original_style = element.get_attribute('style')
        
        apply_style("background: yellow; border: 2px solid red;")

"""
Credential Management
"""


@activity
def set_credential(username=None, password=None, system="Automagica"):
    """Add a credential which stores credentials locally. All parameters should be Unicode text. 

    :param username: Username for which credential will be added.
    :param password: Password to add
    :param system: Name of the system for which credentials are stored. Extra safety measure and method for keeping passwords for similar usernames on different applications a part. Highly recommended to change default value.
    """
    import keyring

    keyring.set_password(system, username, password)


@activity
def delete_credential(username=None, password=None, system="Automagica"):
    """Delete a locally stored credential. All parameters should be Unicode text. 

    :param username: Username for which credential (username + password) will be deleted.
    :param system: Name of the system for which password will be deleted. 
    """
    import keyring

    keyring.delete_password(system, username)


@activity
def get_credential(username=None, system="Automagica"):
    """Get a saved credential. All parameters should be Unicode text. 

    :param username: Username to get password for.
    :param system: Name of the system for which credentials are retreived.
    """
    import keyring

    return keyring.get_password(system, username)


"""
FTP
"""


class FTP:
    def __init__(self, server, username, password):
        """Create FPT connection

        :param server: Name of the server
        :param username: Username 
        :param password: Password
        """
        import ftplib

        self.connection = ftplib.FTP(server)
        self.connection.login(username, password)

    @activity
    def download_file(self, from_path, to_path=None):
        """Download file from FTP server

        :param from_path: Path to the file on the FPT server to download
        :param to_path: Destination path for downloaded files. Standard is the home directory

        :return: 
        """
        # Set to user home if no path specified
        if not to_path:
            to_path = os.path.expanduser("~")

        self.connection.retrbinary("RETR " + from_path, open(to_path, "wb").write)

    @activity
    def upload_file(self, from_path, to_path=None):
        """Upload file to FTP server

        :param from_path: Path file that will be uploaded
        :param to_path: Destination path for uploade files. Standard is the main directory

        :return: 
        """
        # Set to user home if no path specified
        if not to_path:
            to_path = "/"

        self.connection.retrbinary("RETR " + from_path, open(to_path, "wb").write)

    @activity
    def enumerate_files(self, path="/"):
        """Generate a list of all the files in the FTP directory

        :return: List object
        """
        self.connection.cwd(path)
        lines = self.connection.retrlines("LIST")
        return lines

    @activity
    def directory_exists(self, path):
        """Check if FTP directory exists

        :return: Boolean
        """
        try:
            self.connection.cwd(path)
            return True
        except IOError:
            return False

    @activity
    def create_directory(self, directory_name, path="/"):
        """Create FTP directory
        
        :param directory_name: Name of the new directory, should be a string e.g. 'my_directory'
        """
        self.connection.cwd(path)
        try:
            self.connection.mkd(directory_name)
        except error_perm as e:
            if not e.args[0].startswith("550"):  # Exists already
                raise


"""
Keyboard
"""

def easy_key_translation(key):
    """Acitivy supporting key translations
    """
    
    if not key:
        return ''

    key_translation = {'backspace' : '{BACKSPACE}',
    'break' : '{BREAK}',
    'capslock' : '{CAPSLOCK}',
    'delete' : '{DELETE}',
    'alt' : '%',
    'ctrl': '^',
    'shift': '+',                   
    'downarrow' : '{DOWN}',
    'end' : '{END}',
    'enter' : '{ENTER}',
    'escape' : '{ESC}',
    'help' : '{HELP}',
    'home' : '{HOME}',
    'insert' : '{INSERT}',
    'win' : '^{Esc}',
    'leftarrow' : '{LEFT}',
    'numlock' : '{NUMLOCK}',
    'pagedown' : '{PGDN}',
    'pageup' : '{PGUP}',
    'printscreen' : '{PRTSC}',
    'rightarrow' : '{RIGHT}',
    'scrolllock' : '{SCROLLLOCK}',
    'tab' : '{TAB}',
    'uparrow' : '{UP}',
    'f1' : '{F1}',
    'f2' : '{F2}',
    'f3' : '{F3}',
    'f4' : '{F4}',
    'f5' : '{F5}',
    'f6' : '{F6}',
    'f7' : '{F7}',
    'f8' : '{F8}',
    'f9' : '{F9}',
    'f10' : '{F10}',
    'f11' : '{F11}',
    'f12' : '{F12}',
    'f13' : '{F13}',
    'f14' : '{F14}',
    'f15' : '{F15}',
    'f16' : '{F16}',
    '+' : '{+}',
    '^' : '{^}',
    '%' : '{%}',
    '~' : '{~}',
    '(' : '{(}',
    ')' : '{)}',
    '[' : '{[}',
    ']' : '{]}',
    '{' : '{{}',
    '}' : '{}}'
    }


    if key_translation.get(key):
        return key_translation.get(key)
    
    return key

@activity
def press_key(key=None):
    """Press and release an entered key.

    Supported keys:
    [ ' ', '!', '"', '#', '$', '%', '&', "'", '(', ,')', '*', '+', ',', '-', 
    '.', '/', '0', '1', '2', '3', '4', '5', '6', '7', '8', '9', ':', ';', '<',
     '=', '>', '?', '@', '[', '\\', ']', '^', '_', '`', 'a', 'b', 'c', 'd', 
    'e','f', 'g', 'h', 'i', 'j', 'k', 'l', 'm', 'n', 'o', 'p', 'q', 'r', 's',
     't', 'u', 'v', 'w', 'x', 'y', 'z', '{', '|', '}', '~', 'alt', 'backspace', 
     'ctrl', 'delete' 'downarrow', 'rightarrow', 'leftarrow', 'uparrow', 'enter',
    'escape', 'f1', 'f2', f3', 'f4', 'f5', 'f6', 'f7', 'f8',  'f9', 'f10', 'f11',
    'f12', 'f13', 'f14', 'f15', 'f16', 'home', 'insert', 'pagedown', 'pageup', 
    'help', 'printscreen', 'space', 'scrollock', 'tab', shift, 'win']


    If you are using this on Mac Os you might need to grant acces to your terminal application.
    (Security Preferences > Security & Privacy > Privacy > Accessibility)


    """
    import platform

    # Check if system is not running Windows
    if platform.system() != "Windows":
        from pyautogui import press

        if key:
            return press(key)

    import win32com.client
    shell = win32com.client.Dispatch("WScript.Shell")
    shell.SendKeys(easy_key_translation(key), 0)


@activity
def press_key_combination(first_key, second_key, third_key=None, force_pyautogui=False):
    """Press a combination of two or three keys simultaneously.

    Supported keys:
    [ ' ', '!', '"', '#', '$', '%', '&', "'", '(', ,')', '*', '+', ',', '-', 
    '.', '/', '0', '1', '2', '3', '4', '5', '6', '7', '8', '9', ':', ';', '<',
     '=', '>', '?', '@', '[', '\\', ']', '^', '_', '`', 'a', 'b', 'c', 'd', 
    'e','f', 'g', 'h', 'i', 'j', 'k', 'l', 'm', 'n', 'o', 'p', 'q', 'r', 's',
     't', 'u', 'v', 'w', 'x', 'y', 'z', '{', '|', '}', '~', 'alt', 'backspace', 
     'ctrl', 'delete' 'downarrow', 'rightarrow', 'leftarrow', 'uparrow', 'enter',
    'escape', 'f1', 'f2', f3', 'f4', 'f5', 'f6', 'f7', 'f8',  'f9', 'f10', 'f11',
    'f12', 'f13', 'f14', 'f15', 'f16', 'home', 'insert', 'pagedown', 'pageup', 
    'help', 'printscreen', 'space', 'scrollock', 'tab', shift, 'win']

    :param first_key: First key to press
    :param second_key: Second key to press
    :param third_key: Third key to press, this is optional.
    :param force_pyautogui: Set parameter to true to force the use of pyautogui. This could help when certain keypresses do not work correctly.
    """
    
    import platform

    # Check if system is not running Windows
    if first_key == 'win' or second_key == 'win' or third_key == 'win':
        force_pyautogui = True
    if platform.system() != "Windows" or force_pyautogui:
        from pyautogui import hotkey

        if not third_key:
            return hotkey(first_key, second_key)
        if third_key:
            return hotkey(first_key, second_key, third_key)

    import win32com.client
    shell = win32com.client.Dispatch("WScript.Shell")
    key_combination = easy_key_translation(first_key) + easy_key_translation(second_key) + easy_key_translation(third_key)
    shell.SendKeys(easy_key_translation(key_combination), 0)
    


@activity
def type_keys(text='', interval_seconds=0.01):
    """Keyboard typing
    
    Types text in the current active field by simulating keyboard typing. 

    :param text: Text in string format to type. Note that you can only press single character keys. Special keys like ":", "F1",... can not be part of the text argument.
    :param interval_seconds: Time in seconds between two keystrokes. Defautl value is 0.01 seconds.
    """
    
    import platform

    # Set keyboard layout for Windows platform
    if platform.system() != "Windows":
        from pyautogui import typewrite
        return typewrite(text, interval=interval_seconds)

    shell = win32com.client.Dispatch("WScript.Shell")
    import time
    for character in text:
        shell.SendKeys(easy_key_translation(character), 0)
        time.sleep(interval_seconds)


"""
Mouse
"""

@activity
def get_mouse_position(delay=None, to_clipboard=False):
    """Get the x and y pixel coördinates of current mouse position.

    These coördinates represent the absolute pixel position of the mouse on the computer screen. 
    The x-coördinate starts on the left side and increases going right. The y-coördinate increases going down.

        0,0       X increases -->
    +---------------------------+
    |                           | Y increases
    |                           |     |
    |   1920 x 1080 screen      |     |
    |                           |     V
    |                           |
    |                           |
    +---------------------------+ 1919, 1079

    :param delay: Delay in seconds before capturing mouse position.
    :param to_clipboard: Put the coördinates in the clipboard e.g. 'x=1, y=1'

    :return: Tuple with (x, y) coördinates
    """
    from pyautogui import position
    from time import sleep

    if delay:
        sleep(delay)

    coord = position()

    if to_clipboard:
        set_to_clipboard("x=" + str(coord[0]) + ", y=" + str(coord[1]))

    return coord[0], coord[1]

@activity
def display_mouse_position(duration=10):
    """Display mouse position
    
    Displays mouse position in an overlay. Refreshes every two seconds.
    Can be used to find mouse position of element on the screen

    :param duration: Duration to show overlay.
    """

    if duration < 1 or type(duration) != int:
        return

    from pyautogui import position
    from time import sleep

    duration_half = int(duration / 2)
    for i in range(0,duration_half, 2):
        coord = position()
        message = "x=" + str(coord[0]) + ", y=" + str(coord[1])
        display_osd_message(message, seconds=2)
        sleep(2)


@activity
def click(x=None, y=None):
    """Clicks on a pixel position on the visible screen determined by x and y coördinates.
    """
    from pyautogui import click

    return click(x, y)


@activity
def double_click(x=None, y=None):
    """Double clicks on a pixel position on the visible screen determined by x and y coördinates.

    :param x: 
    """
    from pyautogui import doubleClick

    return doubleClick(x, y)


@activity
def right_click(x=None, y=None):
    """Right clicks on a pixel position on the visible screen determined by x and y coördinates.
    """
    from pyautogui import rightClick

    return rightClick(x, y)


@activity
def move_mouse_to(x=None, y=None):
    """Moves te pointer to a x-y position.
    """
    from pyautogui import moveTo

    return moveTo(x, y)


@activity
def move_mouse_relative(x=None, y=None):
    """Moves the mouse an x- and y- distance relative to its current pixel position.
    """
    from pyautogui import moveRel

    return moveRel(x, y)


@activity
def drag_mouse_to(x=None, y=None, button="left"):
    """Drag the mouse from its current position to a entered x-y position, while holding a specified button.
    """
    from pyautogui import dragTo

    return dragTo(x, y, 0.2, button=button)


@activity
def click_image(filename=None):
    """Click on similar image on the screen

    This function searches the screen for a match with template image and clicks directly in the middle.
    Note that this only finds exact matches.

    :param filename: Path to the template image.
    """
    if not filename:
        return

    from pyautogui import locateCenterOnScreen, click

    x, y = locateCenterOnScreen(filename)

    return click(x, y)


@activity
def double_click_image(filename=None):
    """DOuble click on similar image on the screen

    This function searches the screen for a match with template image and doubleclicks directly in the middle.
    Note that this only finds exact matches.

    :param filename: Path to the template image.
    """
    if not filename:
        return

    from pyautogui import locateCenterOnScreen, click

    x, y = locateCenterOnScreen(filename)

    return click(x, y, 2)


@activity
def right_click_image(filename=None):
    """Right click on similar image on the screen

    This function searches the screen for a match with template image and right clicks directly in the middle.
    Note that this only finds exact matches.

    :param filename: Path to the template image.
    """
    if not filename:
        return

    from pyautogui import locateCenterOnScreen, rightClick

    x, y = locateCenterOnScreen(filename)

    return rightClick(x, y)

@activity
def locate_image_on_screen(filename=None):
    """Find similar image on the screen

    This function searches the screen for a match with template image and clicks directly in the middle.
    Note that this only finds exact matches.

    :param filename: Path to the template image.

    :return: Tuple with (x, y) coördinates
    """
    if not filename:
        return
    from pyautogui import locateCenterOnScreen, click

    x, y = locateCenterOnScreen(filename)

    return x, y


"""
Folder Operations
"""

@activity
def get_files_in_folder(path=None, extension=None):
    """List all files in a folder and subfolders

    Checks all folders and subfolders for files. This could take some time for large repositories. 

    :param path: Path of the folder to retreive files from. Default folder is the home directory.
    :param extension: Optional filter on certain extensions, for example 'pptx', 'exe,' xlsx', 'txt', .. Default value is no filter.

    :return: List of files with their full path
    """
    import os

    if not path:
            path = os.path.expanduser("~")

    paths = []
    for dirpath,_,filenames in os.walk(path):
        for f in filenames:
            full_path = os.path.abspath(os.path.join(dirpath, f))
            if extension:
                if not full_path.endswith(extension):
                    continue
            paths.append(full_path)
    
    return paths

@activity
def create_folder(path):
    """Creates new folder at the given path

    :param path: Full path of folder that will be created
    """
    import os

    if not os.path.exists(path):
        os.makedirs(path)


@activity
def rename_folder(path, new_name):
    """Rename a folder

    :param path: Full path of folder that will be renamed
    :param new_name: New name of the folder e.g. 'new_folder'.
    """
    import os

    if os.path.exists(path):
        base_path = path.split("\\")[:-1]
        new_path = "\\".join(base_path) + "\\" + new_name
        if not os.path.exists(new_path):
            os.rename(path, new_path)


@activity
def show_folder(path=None):
    """Open a folder with the default explorer.

    :param path: Full path of folder that will be opened. Default value is the home directory
    """
    import os

    if not path:
        path = os.path.expanduser("~")

    if os.path.isdir(path):
        os.startfile(path)


@activity
def move_folder(old_path, new_path):
    """Move a folder

    Moves a folder from one place to another.
    If the new location already contains a folder with the same name, a random 8 character uid is added to the name.

    :param old_path: Full path to the source location of the folder
    :param new_path: Full path to the destination location of the folder
    """
    from uuid import uuid4
    import os

    name = old_path.split("\\")[-1]
    new_path = new_location + "\\" + name
    if os.path.isdir(old_path):
        if not os.path.isdir(new_path):
            os.rename(old_path, new_path)
        elif os.path.isdir(new_path):
            new_path = new_path + "_" + str(uuid4())[:8]
            os.rename(old_path, new_path)


@activity
def remove_folder(path, allow_root=False, delete_read_only=True):
    """Remove a folder including all subfolders

    For the function to work optimal, all files and subfolders in the main targetfolder should be closed.

    :param path: Full path to the folder that will be deleted
    :param allow_root: Allow paths with an arbitrary length of 10 characters or shorter to be deleted. Default value is False.
    """
    import os
    import shutil

    if len(path) > 10 or allow_root:
        if os.path.isdir(path):
            shutil.rmtree(path, ignore_errors=delete_read_only)


@activity
def empty_folder(path, allow_root=False):
    """Remove all contents from a folder

    For the function to work optimal, all files and subfolders in the main targetfolder should be closed.

    :param path: Full path to the folder that will be emptied
    :param allow_root: Allow paths with an arbitrary length of 10 characters or shorter to be emptied. Default value is False.
    """
    import os

    if len(path) > 10 or allow_root:
        if os.path.isdir(path):
            for root, dirs, files in os.walk(path, topdown=False):
                for name in files:
                    os.remove(os.path.join(root, name))
                for name in dirs:
                    os.rmdir(os.path.join(root, name))


@activity
def folder_exists(path):
    """Checks whether folder exists, 
 
    :param path: Full path to folder

    :return: Boolean
    """
    import os

    return os.path.isdir(path)


@activity
def copy_folder(old_path, new_path):
    """Copy a folder

    Copies a folder from one place to another.
    If the new location already contains a folder with the same name, a random 8 character uid is added to the name.

    :param old_path: Full path to the source location of the folder
    :param new_path: Full path to the destination location of the folder
    """
    from uuid import uuid4
    import os
    import shutil

    new_path = new_path + "\\" + old_path.split("\\")[-1]
    if os.path.isdir(old_path):
        if not os.path.isdir(new_path):
            shutil.copytree(old_path, new_path)
        elif os.path.isdir(new_path):
            new_path = new_path + "_" + str(uuid4())[:8]
        shutil.copytree(old_path, new_path)
    return


@activity
def zip_folder(path, new_path=None):
    """Zip a folder and it's contents


    :param path: Full path to the source location of the folder that will be zipped
    :param new_path: Full path to save the zipped folder. If no path is specified a folder with the original folder name plus 8 random characters

    """
    import zipfile
    import os
    import shutil
    from uuid import uuid4

    if not new_path:
        from uuid import uuid4
        new_path = path + "_" + str(uuid4())[:8]
    if os.path.isdir(path):
        shutil.make_archive(new_path, "zip", path)
    return


@activity
def unzip(path, new_path=False):
    """Unzips a file or folder 

    :param path: Full path to the source location of the file or folder that will be unzipped
    :param new_path: Full path to save unzipped contents. If no path is specified the unzipped contents will be stored in the same directory as the zipped file is located. 
    """
    import zipfile
    import os
    import shutil

    if os.path.exists(path):
        zipp = zipfile.ZipFile(path)
        if not new_path:
            base_path = "\\".join(path.split("\\")[:-1])
            zipp.extractall(base_path)
        elif os.path.isdir(new_path):
            zipp.extractall(new_path)
        zipp.close()
    return


"""
Delay
"""

@activity
def wait(seconds=1):
    """Wait function
    
    Not that this activity is blocking. This means that subsequent activities will not occur until the the specified waiting time has expired.
    
    :param seconds: Time in seconds to wait
    """
    from time import sleep

    sleep(seconds)


@activity
def wait_for_image(path=None, timeout=60):
    """Waits for an image to appear on the screen

    Note that this activity waits for an exact match of the template image to appear on the screen. 
    Small variations, such as color or resolution could result in a mismatch.

    :param path: Full or relative path to the template image.
    :param timeout: Maximum time in seconds to wait before continuing. Default value is 60 seconds.
    """

    from pyautogui import locateCenterOnScreen
    from time import sleep

    for _ in range(timeout):
        try:
            locateCenterOnScreen(path)
            break
        except TypeError:
            sleep(1)

@activity
def wait_folder_exists(path, timeout=60):
    """Wait until a folder exists.

    Not that this activity is blocking and will keep the system waiting.

    :param path: Full path to folder.
    :param timeout: Maximum time in seconds to wait before continuing. Default value is 60 seconds.
    """
    from time import sleep

    while not os.path.exists(path):
        sleep(1)
    return

    for _ in range(timeout):
        if os.path.exists(path):
            break
            sleep(1)


"""
Microsoft® Office Word
"""

class Word:
    def __init__(self, visible=True, file_path=None):
        """Start Word Application

        For this activity to work, Microsoft Office Word needs to be installed on the system.

        :parameter visible: Show Word in the foreground if True or hide if False, defaults to True.
        :parameter path: Enter a path to open Word with an existing Word file. If no path is specified a document will be initialized, this is the default value.
        """
        self.file_path = file_path

        self.app = self._launch()
        self.app.Visible = visible
        

    def _launch(self):
        """Utility function to create the Word application scope object

        :return: Application object (win32com.client)
        """
        try:
            import win32com.client

            app = win32com.client.gencache.EnsureDispatch("Word.Application")

        except:
            raise Exception(
                "Could not launch Word, do you have Microsoft Office installed on Windows?"
            )

        if self.file_path:
            app.Documents.Open(self.file_path)
        else:
            app.Documents.Add()

        return app

    @activity
    def append_text(self, text):
        """Append text at end of Word document

        :param text: Text to append to document
        """
        import win32com.client

        wc = win32com.client.constants
        self.app.Selection.EndKey(Unit=wc.wdStory)
        self.app.Selection.TypeText(text)
 
    @activity
    def replace_text(self, placeholder_text, replacement_text):
        """Replace all occurences of text in document

        Can be used for example to replace arbitrary placeholder value. 
        For example when using template slidedeck, using 'XXXX' as a placeholder.
        Take note that all strings are case sensitive.
        
        :parameter placeholder_text: Placeholder text value (string) in the document, this will be replaced, e.g. 'Company Name'
        :parameter replacement_text: Text (string) to replace the placeholder values with. It is recommended to make this unique to avoid wrongful replacement, e.g. 'XXXX_placeholder_XXX'
        """

        self.app.Selection.GoTo(0)
        self.app.Selection.Find.Text = placeholder_text
        self.app.Selection.Find.Replacement.Text = replacement_text
        self.app.Selection.Find.Execute(Replace=2, Forward=True)
        
    @activity
    def read_all_text(self, return_as_list=False):
        """Read all text from Word document

        :param return_as_list: Set this paramater to True to return text as a list of strings. Default value is False.
        """

        if return_as_list:
            return self.app.ActiveDocument.Content.Text.split('\r') 
        return self.app.ActiveDocument.Content.Text
    
    @activity
    def export_to_pdf(self, path=None):
        """Export Word document to PDF

        :parameter path: Output path where PDF file will be exported to. Default path is home directory with filename 'pdf_export.pdf'.
        """

        if not path:
            import os
            path = os.path.expanduser("~") + '/pdf_export.pdf'

        self.app.ActiveDocument.ExportAsFixedFormat(OutputFileName=path,
            ExportFormat=17,
            OpenAfterExport=False,
            OptimizeFor=0,
            CreateBookmarks=1,
            DocStructureTags=True
            )
    
    @activity
    def export_to_html(self, path=None):
        """Export Word document to HTML

        :parameter path: Output path where HTML file will be exported to. Default path is home directory with filename 'html_export.html'.
        """
        if not path:
            import os
            path = os.path.expanduser("~") + '/pdf_export.pdf'

        import win32com.client

        wc = win32com.client.constants
        word.app.ActiveDocument.WebOptions.RelyOnCSS = 1
        word.app.ActiveDocument.WebOptions.OptimizeForBrowser = 1
        word.app.ActiveDocument.WebOptions.BrowserLevel = 0 
        word.app.ActiveDocument.WebOptions.OrganizeInFolder = 0
        word.app.ActiveDocument.WebOptions.UseLongFileNames = 1
        word.app.ActiveDocument.WebOptions.RelyOnVML = 0
        word.app.ActiveDocument.WebOptions.AllowPNG = 1
        word.app.ActiveDocument.SaveAs(FileName= path, FileFormat= wc.wdFormatHTML)
        

    @activity
    def set_footers(self, text):
        """Set footers of Word document

        :param text: Text to put in the footer
        """
        for section in self.app.ActiveDocument.Sections:
            for footer in section.Footers:
                footer.Range.Text = text


    @activity
    def set_headers(self, text):
        """Set headers of Word document

        :param text: Text to put in the header
        """
        for section in self.app.ActiveDocument.Sections:
            for footer in section.Headers:
                footer.Range.Text = text


class WordFile: 
    def __init__(self, file_path=None):
        """Read and Write xlsx files. 

        These activities can read, write and edit Word (docx) files without the need of having Word installed. 
        Note that, in contrary to working with the :func: 'Word' activities, a file get saved directly after manipulation.

        :parameter file_path: Enter a path to open Word with an existing Word file. If no path is specified a 'document.docx' will be initialized in the home directory, this is the default value. If a document with the same name already exists the file will be overwritten.
        """  

        self.file_path = file_path

        self.app = self._launch()

    def _launch(self):

        from docx import Document
        import os

        if self.file_path:
            if not os.path.exists(self.file_path):
                document = Document(self.file_path)
        else:         
            path = os.path.expanduser("~") + '\document.docx'
            document = Document()
            document.save(path)
            self.file_path = path

    @activity
    def read_all_text(self, return_as_list=False):
        """Read all text from Word document

        :param return_as_list: Set this paramater to True to return text as a list of strings. Default value is False.
        """

        from docx import Document

        document = Document(self.file_path)
        text = []
        for paragraph in document.paragraphs:
            text.append(paragraph.text) 
    
        if return_as_list:
            return text
        return '\r'.join(map(str, text))

    @activity
    def append_text(self, text, auto_save=True):
        """Append text at end of Word document

        :param text: Text to append
        :param auto_save: Save document after performing activity. Default value is True
        """
        from docx import Document

        document = Document(self.file_path)
        document.add_paragraph(text)

        if auto_save:
            document.save(self.file_path)

    @activity
    def save(self):

        document.save(self.file_path)

    @activity
    def save_as(self, path):

        document.save(path)

    @activity
    def set_headers(self,text, auto_save=True):
        """Set headers of Word document

        :param text: Text to put in the header
        :param auto_save: Save document after performing activity. Default value is True
        """
        from docx import Document

        document = Document(self.file_path)
        document.add_heading(text)

        if auto_save:
            document.save(self.file_path)

    @activity
    def replace_text(self, placeholder_text, replacement_text, auto_save=True):
        """Replace all occurences of text in document

        Can be used for example to replace arbitrary placeholder value. 
        For example when using template slidedeck, using 'XXXX' as a placeholder.
        Take note that all strings are case sensitive.
        
        :parameter placeholder_text: Placeholder text value (string) in the document, this will be replaced, e.g. 'Company Name'
        :parameter replacement_text: Text (string) to replace the placeholder values with. It is recommended to make this unique to avoid wrongful replacement, e.g. 'XXXX_placeholder_XXX'
        :param auto_save: Save document after performing activity. Default value is True
        """
        from docx import Document

        document = Document(self.file_path)
        for paragraph in document.paragraphs:
            paragraph.text = paragraph.text.replace(placeholder_text, replacement_text)

        if auto_save:
            document.save(self.file_path)

"""
Microsoft® Office Outlook
"""
class Outlook:
    def __init__(self, account_name=None):
        self.app = self._launch()
        self.account_name = account_name

        """Start Outlook Application

        For this activity to work, Outlook needs to be installed on the system.
        """

    def _launch(self):
        """Utility function to create the Outlook application scope object

        :return: Application object (win32com.client)
        """
        try:
            import win32com.client

            app = win32com.client.gencache.EnsureDispatch("outlook.application")

        except:
            raise Exception(
                "Could not launch Outlook, do you have Microsoft Office installed on Windows?"
            )

        return app

    def send_mail(
        self, to_address, subject="", body="", html_body=None, attachment_paths=None
    ):
        """Send an e-mail with Outlook

        :param to_address: The e-mail address the e-mail should be sent to
        :param subject: The subject of the e-mail
        :param body: The text body contents of the e-mail
        :param html_body: The HTML body contents of the e-mail (optional)
        :param attachment_paths: List of file paths to attachments
        """
        # mapi = self.app.GetNamespace("MAPI")

        # Create a new e-mail
        mail = self.app.CreateItem(0)

        mail.To = to_address
        mail.Subject = subject
        mail.Body = body

        if html_body:
            mail.HTMLBody = html_body

        # Add attachments
        if attachment_paths:
            for attachment_path in attachment_paths:
                mail.Attachments.Add(attachment_path)

        # Send the e-mail
        mail.Send()

    def get_folders(self, limit=999):
        """Retrieve list of folders from Outlook

        :param limit: Maximum number of folders to retrieve
        """

        folders = []

        if self.account_name:
            found_folders = self.app.GetNamespace("MAPI").Folders.Item(self.account_name).Folders
        else:
            found_folders = self.app.GetNamespace("MAPI").Folders.Item(1).Folders
        for folder in found_folders:
            name = folder.Name
            folders.append(name)

        return folders

    def get_mails(self, folder_name="Inbox", fields=None):
        """Retrieve list of messages from Outlook
        
        :param folder_name: Name of the Outlook folder, can be found using :function:`get_folders`.
        :param limit: Number of messages to retrieve
        :param fields: Fields (properties) of e-mail messages to give, requires tupl Stadard is 'Subject', 'Body', 'SentOn' and 'SenderEmailAddress'.

        :return: List of dictionaries containing the e-mail messages with from, to, subject, body and html.
        """

        if not fields:
            fields = ("Subject", "Body", "SenderEmailAddress")

        messages = []

        if self.account_name:
            found_folders = self.app.GetNamespace("MAPI").Folders.Item(self.account_name).Folders
        else:
            found_folders = self.app.GetNamespace("MAPI").Folders.Item(1).Folders
        for folder in found_folders:
            name = folder.Name
            if name == folder_name:
                break
        else:
            raise Exception(
                "Could not find the folder with name '{}'.".format(folder_name)
            )

        # Loop over the items in the folder
        for item in folder.Items:
            message = {}

            for key in fields:
                try:
                    message[key] = getattr(item, key)
                except AttributeError:
                    pass

            messages.append(message)

        return messages

    def delete_mails(
        self,
        folder_name="Inbox",
        limit=0,
        subject_contains="",
        body_contains="",
        sender_contains="",
    ):
        """Delete e-mails from Outlook

        Deletes email messages in a certain folder. Can be specified by searching on subject, body or sender e-mail.

        :param folder_name: Name of the Outlook folder, can be found using :method:`get_folders`
        :param limit: Maximum number of e-mails to delete in one go
        :param subject_contains: Only delete e-mail if subject contains this
        :param body_contains: Only delete e-mail if body contains this
        :param sender_contains: Only delete e-mail if sender contains this
        
        """
        # Find the appropriate folder
        if self.account_name:
            found_folders = self.app.GetNamespace("MAPI").Folders.Item(self.account_name).Folders
        else:
            found_folders = self.app.GetNamespace("MAPI").Folders.Item(1).Folders
        for folder in found_folders:
            name = folder.Name
            if name == folder_name:
                break
        else:
            raise Exception(
                "Could not find the folder with name '{}'.".format(folder_name)
            )

        # Loop over the items in the folder
        for i, item in enumerate(folder.Items):

            if limit:
                if i > limit:
                    break

            if subject_contains in item.Subject:
                if body_contains in item.Body:
                    if sender_contains in item.SenderEmailAddress:
                        item.Delete()

    def move_mails(
        self,
        source_folder_name="Inbox",
        target_folder_name="Archive",
        limit=0,
        subject_contains="",
        body_contains="",
        sender_contains="",
    ):
        """Move e-mails from Outlook from one folder to another

        Deletes email messages in a certain folder. Can be specified by searching on subject, body or sender e-mail.

        :param source_folder_name: Name of the Outlook source folder from where e-mails will be moved, can be found using :method:`get_folders`
        :param target_folder_name: Name of the Outlook destination folder to where e-mails will be moved, can be found using :method:`get_folders`
        :param limit: Maximum number of e-mails to move in one go
        :param subject_contains: Only move e-mail if subject contains this
        :param body_contains: Only move e-mail if body contains this
        :param sender_contains: Only move e-mail if sender contains this
        """
        # Find the appropriate source folder
        if self.account_name:
            found_folders = self.app.GetNamespace("MAPI").Folders.Item(self.account_name).Folders
        else:
            found_folders = self.app.GetNamespace("MAPI").Folders.Item(1).Folders
        for source_folder in found_folders:
            name = source_folder.Name
            if name == source_folder_name:
                break
        else:
            raise Exception(
                "Could not find the folder with name '{}'.".format(source_folder_name)
            )

        # Find the appropriate target folder
        if self.account_name:
            found_folders = self.app.GetNamespace("MAPI").Folders.Item(self.account_name).Folders
        else:
            found_folders = self.app.GetNamespace("MAPI").Folders.Item(1).Folders
        for target_folder in found_folders:
            name = target_folder.Name
            if name == target_folder_name:
                break
        else:
            raise Exception(
                "Could not find the folder with name '{}'.".format(target_folder_name)
            )

        # Loop over the items in the folder
        for i, item in enumerate(source_folder.Items):

            if limit:
                if i > limit:
                    break

            if subject_contains in item.Subject:
                if body_contains in item.Body:
                    if sender_contains in item.SenderEmailAddress:
                        item.Move(target_folder)

    def save_attachments(self, folder_name="Inbox", target_folder_path=None):
        """Save all attachments from Outlook

        :param folder_name: Name of the Outlook folder, can be found using :function:`get_folders`.
        :param target_folder_path: Path where attachments will be saved. Default is the home directory.

        :return: List of paths to saved attachments.
        """
        import os

        paths = []

        # Set to user home if no path specified
        if not target_folder_path:
            target_folder_path = os.path.expanduser("~")

        # Find the appropriate folder
        if self.account_name:
            found_folders = self.app.GetNamespace("MAPI").Folders.Item(self.account_name).Folders
        else:
            found_folders = self.app.GetNamespace("MAPI").Folders.Item(1).Folders
        for folder in found_folders:
            name = folder.Name
            if name == folder_name:
                break
        else:
            raise Exception(
                "Could not find the folder with name '{}'.".format(folder_name)
            )
        # Loop over the items in the folder
        for item in folder.Items:
            for attachment in item.Attachments:
                path = os.path.join(target_folder_path, attachment.FileName)
                attachment.SaveAsFile(path)
                paths.append(path)

        return paths

    def get_contacts(self, fields=None):
        """Retrieve list of contacts from Outlook
        
        :param fields: Fields can be specified as a tuple with their exact names. Standard value is None returning "LastName", "FirstName" and "Email1Address".

        :return: List of dictionaries containing the contact details.
        """
        import win32com.client

        if not fields:
            fields = ("LastName", "FirstName", "Email1Address")

        contacts = []

        mapi = self.app.GetNamespace("MAPI")

        data = mapi.GetDefaultFolder(win32com.client.constants.olFolderContacts)

        for item in data.Items:
            if item.Class == win32com.client.constants.olContact:
                contact = {}
                for key in item._prop_map_get_:
                    if key in fields:
                        if isinstance(getattr(item, key), (int, str)):
                            contact[key] = getattr(item, key)
                contacts.append(contact)

        return contacts

    
    def add_contact(self, email, first_name="", last_name=""):
        """Add a contact in Outlook

        :param email: The e-mail address for the contact
        :param first_name: First name for the contact (optional)
        :param last_name: Last name for the contact (otpional)
        """

        # Create a new contact
        contact = self.app.CreateItem(2)

        contact.Email1Address = email

        if first_name:
            contact.FirstName = first_name

        if last_name:
            contact.LastName = last_name

        contact.Save()


    def quit(self):
        """Quit Outlook
        """
        self.app.Application.Quit()



"""
Microsoft® Office Excel
"""
        
class ExcelFile:
    def __init__(self, file_path=None):
        """Read and Write xlsx files. 

        This activity can read, write and edit Excel (xlsx) files without the need of having Excel installed. 
        Note that, in contrary to working with the :func: 'Excel' activities, a file get saved directly after manipulation.

        :parameter file_path: Enter a path to open Excel with an existing Excel file. If no path is specified a 'workbook.xlsx' will be initialized in the home directory, this is the default value. If a workbook with the same name already exists the file will be overwritten.
        """

        self.file_path = file_path
        self.sheet_name = None  

        self.app = self._launch()

    def _launch(self):

        import openpyxl
        import os
        
        if self.file_path:
            if not os.path.exists(self.file_path):
                #self.book(self.file_path)
                self.book = openpyxl.load_workbook(self.file_path)
        else:
            path = os.path.expanduser("~") + '\workbook.xlsx'
            self.book = openpyxl.load_workbook(path)
            self.file_path = path

    @activity
    def activate_worksheet(self, name):
        """Activates a worksheet

        Activate a worksheet. By default the first worksheet is activated.

        :param name: Name of the worksheet to activate.        
        """

        self.sheet_name= name

    @activity
    def save_as(self, path):
        """Save current Workbook to another location

        :param path: Path where workbook will be saved
        """

        self.book.save(path)

    @activity
    def write_cell(self, column, row, value, auto_save=True):
        """Write Excel cell

        :param column: Column number (integer) to write
        :param row: Row number (integer) to write
        :param value: Value to write to specific cell
        :param auto_save: Save document after performing activity. Default value is True
        """
        
        if self.sheet_name:
            sheet = book[self.sheet_name]
        else:
            sheet = book.active
        
        sheet.cell(row=row, column=column).value = value
        
        if auto_save:
            self.book.save(self.file_path)

    @activity
    def read_cell(self, column, row):
        """ Read Excel cell
        
        :param column: Column number (integer) to read
        :param row: Row number (integer) to read

        :return: Cell value
        """
        if self.sheet_name:
            sheet = self.book[self.sheet_name]
        else:
            sheet = self.book.active

        return sheet.cell(row=row, column=column).value

    @activity
    def add_worksheet(self, name, auto_save=True):
        """Add a new worksheet

        :param name: Name of the worksheet to add
        :param auto_save: Save document after performing activity. Default value is True
        """

        self.book.create_sheet(name)
        if auto_save:
            self.book.save(self.file_path)

    @activity
    def get_worksheet_names(self):
        """Get worksheet names
        """

        return self.book.sheetnames



class Excel:
    def __init__(self, visible=True, file_path=None):
        """Start Excel Application

        For this activity to work, Microsoft Office Excel needs to be installed on the system.
        
        :parameter visible: Show Excel in the foreground if True or hide if False, defaults to True.
        :parameter path: Enter a path to open Excel with an existing Excel file. If no path is specified a workbook will be initialized, this is the default value.
        """
        self.file_path = file_path

        self.app = self._launch()
        self.app.Visible = visible
        

    def _launch(self):
        """Utility function to create the Excel application scope object

        :return: Application object (win32com.client)
        """
        try:
            import win32com.client

            app = win32com.client.gencache.EnsureDispatch("Excel.Application")

        except:
            raise Exception(
                "Could not launch Excel, do you have Microsoft Office installed on Windows?")

        if self.file_path:
            app.Workbooks.Open(self.file_path)
        else:
            app.Workbooks.Add()

        self.workbook = app.ActiveWorkbook
    
        return app

    @activity
    def add_worksheet(self, name=None):
        """Add Excel worksheet
        Adds a worksheet to the current workbook

        :parameter workbook: Workbook object which is retrieved with either new_workbook or open_workbook
        :parmeter name: Give the sheet a name (optional)
        """
        worksheet = self.workbook.Worksheets.Add()
        if name:
            worksheet.Name = name


    @activity
    def activate_worksheet(self, name):
        """Activate worksheet in Excel
        
        :parameter name: Name of the worksheet to activate
        """
        for worksheet in self.workbook.Worksheets:
            if worksheet.Name == name:
                worksheet.Activate()
                
    @activity
    def save(self):
        """Save active Excel Workbook
        """
        self.workbook.Save()


    @activity
    def save_as(self, path):
        """Save current Excel Workbook to another location

        :param path: Path where workbook will be saved
        """
        self.app.DisplayAlerts = False
        self.workbook.SaveAs(path)
        self.app.DisplayAlerts = True
        
    @activity
    def write_cell(self, column, row, value):
        """Write Excel cell

        :param column: Column number (integer) to write
        :param row: Row number (integer) to write
        :param value: Value to write to specific cell
        """
        self.workbook.ActiveSheet.Cells(row, column).Value = value

    @activity
    def read_cell(self, column, row):
        """Read Excel cell

        :param column: Column number (integer) to read
        :param row: Row number (integer) to read

        :return: Cell value
        """
        return self.workbook.ActiveSheet.Cells(row, column).Value

    @activity
    def write_range(self, range_, value):
        """Write Excel range

        :param range_: Range to write to, e.g. "A1:D10"
        :param value: Value to write to range
        """
        self.workbook.ActiveSheet.Range(range_).Value = value

    @activity
    def read_range(self, range_):
        """Read Excel range

        :param range_: Range to read from, e.g. "A1:D10"

        :return value: Values in param range
        """
        return self.workbook.ActiveSheet.Range(range_).Value

    @activity
    def run_macro(self, name):
        """Run Excel macro

        :param name: Name of the macro to run. 
        """
        return self.app.Run(name)

    @activity
    def get_worksheet_names(self):
        """Get worksheet names from active workbook in Excel

        :return: List is worksheet names
        """
        names = []
        
        for worksheet in self.workbook.Worksheets:
            names.append(worksheet.Name)
        
        return names

    @activity
    def get_table(self, name):
        """Get table from active workbook in Excel

        :param: List of table names
        """
        data = []

        for worksheet in self.workbook.Worksheets:
            for list_object in worksheet.ListObjects:
                if list_object.Name == name:
                    for row in list_object.DataBodyRange.Value:
                        data_row = {}
                        for i, column in enumerate(list_object.HeaderRowRange.Value[0]):
                            data_row[column] = row[i]
                        data.append(data_row)
        
        return data

    @activity
    def activate_range(self, range_):
        """Activate range

        :param range_: Range to activate, e.g. "A1:D10"
        """
        self.workbook.ActiveSheet.Range(range_).Select()

    @activity
    def activate_first_empty_cell_down(self):
        """Activate first empty cell down in Excel
        """
        column = self.app.ActiveCell.Column
        row = self.app.ActiveCell.Row
        for cell in self.workbook.ActiveSheet.Columns(column).Cells:
            if not cell.Value and cell.Row > row:
                cell.Select()
                break

    @activity
    def activate_first_empty_cell_right(self):
        """Activate first empty cell down in Excel
        """
        column = self.app.ActiveCell.Column
        row = self.app.ActiveCell.Row
        for cell in self.workbook.ActiveSheet.Rows(row).Cells:
            if not cell.Value and cell.Column > column:
                cell.Select()
                break   

    @activity
    def activate_first_empty_cell_left(self):
        """Activate first empty cell left in Excel
        """
        column = self.app.ActiveCell.Column
        row = self.app.ActiveCell.Row

        for i in range(column):
            if column-i > 0:
                cell = self.workbook.ActiveSheet.Cells(row, column-i)
                if not cell.Value:
                    cell.Select()
                    break

    @activity
    def activate_first_empty_cell_up(self):
        """Activate first empty cell up in Excel
        """
        column = self.app.ActiveCell.Column
        row = self.app.ActiveCell.Row

        for i in range(row):
            if row-i > 0:
                cell = self.workbook.ActiveSheet.Cells(row-i, column)
                if not cell.Value:
                    cell.Select()
                    break

    @activity
    def write_cell_formula(self, column, row, formula):
        """Write Excel cell formula

        :param column: Column number (integer) to write formula
        :param row: Row number (integer) to write formula
        :param value: Formula to write to specific cell e.g. "=10*RAND()"
        """
        self.workbook.ActiveSheet.Cells(row, column).Formula = formula
    
    @activity
    def read_cell_formula(self, column, row, formula):
        """Read Excel cell formula

        :param column: Column number (integer) to read formula
        :param row: Row number (integer) to read formula

        :return: Cell value
        """
        return self.workbook.ActiveSheet.Cells(row, column).Formula


    @activity
    def insert_empty_row(self, row):
        """Insert emtpy row

        Existing data will shift down

        :param row: Row number (integer) where to insert empty row e.g 1
        """
        row_range = 'A' + str(row)
        self.workbook.ActiveSheet.Range(row_range).EntireRow.Insert()

    @activity
    def insert_empty_column(self, column):
        """Insert empty column

        Existing columns will shift to the right

        :param column: Column letter (string) where to insert empty column e.g. 'A'
        """
        column_range = str(column) + '1'
        self.workbook.ActiveSheet.Range(column_range).EntireColumn.Insert()

    @activity
    def delete_row(self, row):
        """Delete row in Excel

        Existing data will shift up

        :param row: Row number (integer) where to delete row e.g 1
        """
        row_range = 'A' + str(row)
        self.workbook.ActiveSheet.Range(row_range).EntireRow.Delete()

    @activity
    def delete_column(self, range_):
        """Delete column in Excel

        Existing columns will shift to the left

        :param column: Column letter (string) where to delete  column e.g. 'A'
        """
        column_range = str(column) + '1'
        self.workbook.ActiveSheet.Range(column_range).EntireColumn.Delete()
        
    @activity
    def export_to_pdf(self, path=None):
        """Export Excel workbook

        :parameter path: Output path where PDF file will be exported to. Default path is home directory with filename 'pdf_export.pdf'.
        """
        if not path:
            import os
            path = os.path.expanduser("~") + '/pdf_export.pdf'

        self.workbook.ActiveSheet.ExportAsFixedFormat(0, path, 0, True, True)

    @activity
    def insert_data_as_table(self, data, range_='A1', table_style="TableStyleMedium2"):
        """Insert list of dictionaries as a table in Excel

        :param data: List of dictionaries to write as table
        :param range_: Range or startingpoint for table e.g. 'A1'
        """
        row = self.workbook.ActiveSheet.Range(range_).Row
        column = self.workbook.ActiveSheet.Range(range_).Column

        column_names = list(data[0].keys())
        data_values = [[d[key] for key in data[0].keys()] for d in data]

        values = [column_names] + data_values
        for i in range(len(values)):
            for j in range(len(values[0])):
                self.workbook.ActiveSheet.Cells(row+i,column+j).Value = values[i][j]

        start_cell = self.workbook.ActiveSheet.Cells(row,column)
        end_cell = self.workbook.ActiveSheet.Cells(row+i,column+j)
        self.workbook.ActiveSheet.Range(start_cell, end_cell).Select()
        self.app.ActiveSheet.ListObjects.Add().TableStyle = table_style

    @activity
    def read_worksheet(self, name=None, headers=False):
        """Read data from worksheet to a list of lists

        :param name: Optional name of worksheet to read. If no name is specified will take active sheet
        :param headers: Boolean to treat first row as headers. Default value is False

        :retun: List of dictionaries with sheet data
        """
        if name:
            self.activate_worksheet(name)
        
        data = self.workbook.ActiveSheet.UsedRange.Value
        
        if isinstance(data, str):
            return data
        
        # Remove empty columns and rows
        data = [list(x) for x in data if any(x)]
        transposed = list(map(list, zip(*data)))
        transposed = [row for row in transposed if any(row)]
        data = list(map(list, zip(*transposed)))

        if headers:
            header_row = data[0]
            data = data[1:]
            data = [{column:row[i] for i, column in enumerate(header_row)} for row in data] 
        
        return data

    @activity
    def quit(self):
        """Close Excel

        This closes excel, make sure to use :func: 'save' or 'save_as' if you would like to save before quitting.
        """
        self.app.Application.Quit()


class PowerPoint:
    def __init__(self, visible=True, path=None, add_slide=True):
        """Start Excel Application

        For this activity to work, PowerPoint needs to be installed on the system.

        :parameter visible: Show PowerPoint in the foreground if True or hide if False, defaults to True.
        :parameter path: Enter a path to open an existing PowerPoint presentation. If no path is specified a new presentation will be initialized, this is the default value.
        :parameter add_slide: Add an initial empty slide when creating new PowerPointfile, this prevents errors since most manipulations require a non-empty presentation. Default value is True
        """
        self.app = self._launch(path)
        self.app.Visible = visible


    def _launch(self, path):
        """Utility function to create the Excel application scope object

        :return: Application object (win32com.client)
        """
        try:
            import win32com.client

            app = win32com.client.gencache.EnsureDispatch("PowerPoint.Application")

        except:
            raise Exception(
                "Could not launch PowerPoint, do you have Microsoft Office installed on Windows?")

        if path:
            return app.Presentations.Open(file_path)
        else:
            return app.Presentations.Add()

    @activity
    def save(self, path=None):
        """Save PowerPoint Slidedeck

        :parameter path: Save the PowerPoint presentation. Default value is the home directory and filename 'presentation.pptx'
        """
        if not path:
            path = os.path.expanduser("~") + '\presentation.pptx'

        return self.app.SaveAs(path)

    @activity
    def quit(self):
        """Close PowerPoint Application
        """
        return self.app.Application.Quit()


    @activity
    def add_slide(self, index=None, type='blank'):
        """Add PowerPoint Slides
        Adds slides to a presentation

        :parameter index: Index where the slide should be inserted. Default value is as final slide.
        :parmeter type: Type of the slide to be added. Supports following types: blank, chart, text, title and picture.
        """
        if type == 'blank':
            type_id = 12
        if type == 'chart':
            type_id = 8
        if type == 'text':
            type_id = 2
        if type == 'title':
            type_id = 1
        if type == 'picture':
            type_id = 36
        
        if not index:
            index = self.app.Slides.Count + 1 

        return self.app.Slides.Add(index,type_id)

    @activity
    def number_of_slides(self):
        """Return the number of slides
        """
        return self.app.Slides.Count

    @activity
    def add_text(self, text, index=None, font_size=48, font_name=None, bold=False, margin_bottom=100, margin_left=100, margin_right=100, margin_top=100):
        """Add text to a slide

        :parameter index: Slide index to add text. If none is specified, a new slide will be added as final slide
        :parmeter text: Text to be added
        :parameter font_size: Fontsize, default value is 48
        :parameter font_name: Fontname, if not specified will take default PowerPoint font
        :parameter bold: Toggle bold with True or False, default value is False
        :parameter margin_bottom: Margin from the bottom in pixels, default value is 100 pixels
        :parameter margin_left: Margin from the left in pixels, default value is 100 pixels
        :parameter margin_right: Margin from the right in pixels, default value is 100 pixels
        :parameter margin_top: Margin from the top in pixels, default value is 100 pixels
        """

        if not index:
            index = self.app.Slides.Count + 1 
            self.app.Slides.Add(index, 12)
        text_box = self.app.Slides(index).Shapes.AddTextbox(1,100, 100,200, 50).TextFrame.TextRange
        text_box.Text = text
        text_box.Font.Size = font_size
        if font_name:
            text_box.Font.Name = font_name
        text_box.Font.Bold = bold

    @activity
    def delete_slide(self,index=None):
        """Delete slide
        
        :parameter index: Slide index to be deleted. If none is specified, last slide will be deleted
        """
        if not index:
            index = self.app.Slides.Count 

        return self.app.Slides(index).Delete()

    @activity
    def replace_text(self, placeholder_text, replacement_text):
        """Replace all occurences of text in Powerpoint slides

        Can be used for example to replace arbitrary placeholder value in a PowerPoint. 
        For example when using a template slidedeck, using 'XXXX' as a placeholder.
        Take note that all strings are case sensitive.
        
        :parameter placeholder_text: Placeholder value (string) in the Powerpoint, this will be replaced, e.g. 'Company Name'
        :parameter replacement_text: Text (string) to replace the placeholder values with. It is recommended to make this unique in your PowerPoint to avoid wrongful replacement, e.g. 'XXXX_placeholder_XXX'
        """
        for slide in self.app.Slides:
            for shape in slide.Shapes:
                shape.TextFrame.TextRange.Text = shape.TextFrame.TextRange.Text.replace(placeholder,value)

    @activity
    def export_to_pdf(self, path=None):
        """Export PowerPoint presentation to PDF file

        :parameter path: Output path where PDF file will be exported to. Default path is home directory with filename 'pdf_export.pdf'.
        """

        if self.app.Slides.Count == 0:
            raise Exception('Please add a slide first bedore exporting the presentation.')

        if not path:
            import os
            path = os.path.expanduser("~") + '/pdf_export.pdf'
        
        return  self.app.ExportAsFixedFormat2(path, 2, PrintRange=None)

    @activity
    def export_slides_to_images(self, path=None, type='png'):
        """Export PowerPoint slides to seperate image files

        :parameter path: Output path where image files will be exported to. Default path is home directory.
        :parameter type: Output type of the images, supports 'png' and 'jpg' with 'png' as default value
        """

        if self.app.Slides.Count == 0:
            raise Exception('Please add a slide first bedore exporting the presentation.')

        if not path:
            path = os.path.expanduser("~")

        return self.app.Export(path, 'png')



"""
Microsoft Salesforce
"""

def sf_api_call(action, key, parameters = {}, method = 'get', data = {}):
    """Activity to make calls to Salesforce REST API.

    :params action: Action (the URL)
    :params key: Authorisation key 
    :params parameters: URL params
    :params method: Method (get, post or patch)
    :params data: Data for POST/PATCH.
    """
    headers = {
        'Content-type': 'application/json',
        'Accept-Encoding': 'gzip',
        'Authorization': 'Bearer ' + key
    }
    if method == 'get':
        r = requests.request(method, instance_url+action, headers=headers, params=parameters, timeout=30)
    elif method in ['post', 'patch']:
        r = requests.request(method, instance_url+action, headers=headers, json=data, params=parameters, timeout=10)
    else:
        raise ValueError('Method should be get or post or patch.')
    print('Debug: API %s call: %s' % (method, r.url) )
    if r.status_code < 300:
        if method=='patch':
            return None
        else:
            return r.json()
    else:
        raise Exception('API error when calling %s : %s' % (r.url, r.content))

"""
E-mail (SMTP)
"""


@activity
def send_mail_smtp(
    smtp_host, smtp_user, smtp_password, to_address, subject="", message="", port=587
):
    """This function lets you send emails with an e-mail address. 
    
    The first and second arguments require the mail address and password of your e-mail account. 
    The destination is the receiving mail address. The subject and message variables contain respectively 
    the mail subject and the text in the mail. The port variable is standard 587. 
    In most cases this argument can be ignored, but in some cases it needs to be changed to 465.
    """
    BODY = "\r\n".join(
        [
            "To: %s" % destination,
            "From: %s" % user,
            "Subject: %s" % subject,
            "",
            message,
        ]
    )
    smtpObj = smtplib.SMTP(host, port)
    smtpObj.ehlo()
    smtpObj.starttls()
    smtpObj.login(user, password)
    smtpObj.sendmail(user, destination, BODY)
    smtpObj.quit()


"""
Windows
"""


@activity
def set_user_password(username, password):
    """Sets the password for a Windows user.

    :parameter username: Username
    :parameter password: New password
    """
    from win32com import adsi

    user = adsi.ADsGetObject("WinNT://localhost/%s,user" % username)
    user.SetPassword(password)


@activity
def check_user_password(username, password):
    """Checks a password for a Windows user
    
    :parameter username: Username
    :parameter password: New password

    :return: True if the password is correct
    """
    from win32security import LogonUser
    from win32con import LOGON32_LOGON_INTERACTIVE, LOGON32_PROVIDER_DEFAULT

    try:
        LogonUser(
            username,
            None,
            password,
            LOGON32_LOGON_INTERACTIVE,
            LOGON32_PROVIDER_DEFAULT,
        )
    except:
        return False
    return True

@activity
def lock_windows():
    """Locks Windows requiring login to continue
    """
    import ctypes
    ctypes.windll.user32.LockWorkStation()

@activity
def is_logged_in():
    """Checks if the current user is logged in and not on the lockscreen. A lot of automations do not work properly when the desktop is locked.

    :return: True if the user is logged in
    """
    import subprocess

    output = subprocess.check_output("TASKLIST")

    if "LogonUI.exe" in str(output):
        return False
    else:
        return True


@activity
def desktop_locked():
    """Checks if the current user is locked out and on the lockscreen. A lot of automations do not work properly when the desktop is locked.

    :return: True when the lockscreen is active
    """
    return not is_logged_in()

@activity
def get_username():
    """Get current logged in user's username
    """
    import getpass
    return getpass.getuser()

class ActiveDirectory:
    """ Interface to Windows Active Directory through ADSI
    """

    def __init__(self, ldap_server=None, username=None, password=None):
        import pyad

        self.pyad = pyad
        
        if ldap_server:
            self.pyad.set_defaults(ldap_server=ldap_server)

        if username:
            self.pyad.set_defaults(username=username)

        if password:
            self.pyad.set_defaults(password=password)
    @activity
    def get_object_by_distinguished_name(self, distinguished_name):
        return self.pyad.from_dn(distinguished_name)

@activity
def set_to_clipboard(text):
    """Set any text to the Windows clipboard. 
    Credit to Cees Timmerman (https://stackoverflow.com/questions/579687/how-do-i-copy-a-string-to-the-clipboard-on-windows-using-python)

    :parameter text: Text to put in the clipboard
    """
    import win32clipboard

    win32clipboard.OpenClipboard()
    win32clipboard.EmptyClipboard()
    win32clipboard.SetClipboardText(text, win32clipboard.CF_UNICODETEXT)
    win32clipboard.CloseClipboard()


@activity
def get_from_clipboard():
    """Get the text currently in the Windows clipboard
    Credit to Cees Timmerman (https://stackoverflow.com/questions/579687/how-do-i-copy-a-string-to-the-clipboard-on-windows-using-python)

    :return: Text currently in the clipboard
    """
    import win32clipboard

    win32clipboard.OpenClipboard()
    try:
        data = str(win32clipboard.GetClipboardData(win32clipboard.CF_UNICODETEXT))
        return data

    except Exception as e:
        raise e

    finally:
        win32clipboard.CloseClipboard()


@activity
def clear_clipboard():
    """Empty the clipboard
    """
    from ctypes import windll

    if windll.user32.OpenClipboard(None):
        windll.user32.EmptyClipboard()
        windll.user32.CloseClipboard()
    return


@activity
def run_vbs_script(script_path, parameters=[]):
    """Run a VBScript file

    :parameter script_path: Path to the .vbs-file
    :parameter parameters: Additional arguments to pass to the VBScript
    """
    import subprocess

    subprocess.call(["cscript.exe", script_path] + parameters)


@activity
def beep(frequency=1000, duration=250):
    """Make a beeping sound.

    :param frequency: Integer to specify frequency (Hz), default value is 1000 Hz
    :param duration: Integer to specify duration of beep in miliseconds (ms), default value is 250 ms.
    """
    import winsound

    winsound.Beep(frequency, duration)


@activity
def speak(text, speed=None):
    """Use the Text-To-Speech engine available on your system

    :param text: The text which should be said
    :param speed: Multiplication factor for the speed at which the text should be pronounced. 
    """
    import pyttsx3

    engine = pyttsx3.init()

    if speed:
        default_rate = engine.getProperty("rate")
        engine.setProperty("rate", speed * default_rate)

    engine.say(text)
    engine.runAndWait()



"""
Utilities
"""


@activity
def home_path():
    """Returns the current user's home path

    :return: Path to the current user's home folder
    """
    from os.path import expanduser

    return expanduser("~")


@activity
def desktop_path():
    """Returns the current user's desktop path
    :return: Path to the current user's desktop folder
    """
    import os.path

    return os.path.join(os.path.expanduser("~"), "Desktop")

@activity
def set_wallpaper(image_path):
    """Sets desktop wallpaper

    :parameter image_path: Path to the image. This image will be set as desktop wallpaper
    """
    import ctypes
    ctypes.windll.user32.SystemParametersInfoW(20, 0, image_path , 0)

@activity
def download_file_from_url(url, target_path=''):
    """Download file from a URL

    :param url: Source URL to download file from
    :param target_path: Target path. If no path is given will download in working directory.
    """
    import requests
    import re
    import os

    r = requests.get(url, stream=True)

    if r.status_code == 200:
        if not target_path:
            fn = os.path.basename(url)
            target_path = os.path.join(os.getcwd(), fn)

        with open(target_path, 'wb') as f:
            f.write(r.content)

        return target_path

    else:
        raise Exception('Could not download file from {}'.format(url))

"""
Trello
"""

class TrelloInterface:
    pass

    @activity
    def add_card(
        self,
        title="My card",
        description="My description",
        board_name="My board",
        list_name="My list",
        api_key="",
        api_secret="",
        token="",
        token_secret="any",
    ):
        """Add card to a Trello board
        For this you need a Trello API key, secret and token. 
        Token secret can be any string, but should be altered for security purposes.
        """
        from trello import TrelloClient

        client = TrelloClient(
            api_key=api_key,
            api_secret=api_secret,
            token=token,
            token_secret=token_secret,
        )

        trello_boards = client.list_boards()
        for trello_board in trello_boards:
            if trello_board.name == board_name:
                target_board = trello_board
                break

        trello_lists = target_board.all_lists()
        for trello_list in trello_lists:
            if trello_list.name == list_name:
                target_list = trello_list
                break

        target_list.add_card(title, desc=description)


"""
System
"""


@activity
def rename_file(old_path, new_file_name):
    """Rename a file
    
    This activity will not rename the file if a file with the desired name already exists in the folder.

    :param old_path: Full path to the file that will be renamed
    :param new_file_name: Name of the new file
    """
    import os

    if os.path.isfile(old_path):
        base_path = old_path.split("\\")[:-1]
        new_path = "\\".join(base_path) + "\\" + new_file_name
        if not os.path.exists(new_path):
            os.rename(old_path, new_path)


@activity
def move_file(old_path, new_location):
    """Move a file

    If the new location already contains a file with the same name, a random 8 character uid will be added 
    in front of the name before the file is moved.

    :param old_path: Full path to the file that will be renamed
    :param new_location: Path to the folder where file will be moved to
    """
    import uuid
    import os

    name = old_path.split("\\")[-1]
    new_path = new_location + "\\" + name
    if os.path.exists(old_path):
        if not os.path.exists(new_path):
            os.rename(old_path, new_path)
        elif os.path.exists(new_path):
            new_path = new_location + "\\" + "(" + str(uuid.uuid4())[:8] + ") " + name
            os.rename(old_path, new_path)
    return


@activity
def remove_file(path):
    """Remove a file

    :param path: Full path to the file that will be deleted.
    """

    import os
    if os.path.isfile(path):
        os.remove(path)
    return


@activity
def file_exists(path):
    """Check if file exists

    This function checks whether the file with the given path exists.

    :param path: Full path to the file to check.

    return: True or False (boolean)
    """
    import os
    return os.path.isfile(path)

@activity
def wait_file_exists(path, timeout=60):
    """Wait until a file exists.

    Not that this activity is blocking and will keep the system waiting.

    :param path: Full path to file.
    :param timeout: Maximum time in seconds to wait before continuing. Default value is 60 seconds.
    """
    from time import sleep

    while not os.path.exists(path):
        sleep(1)
    return

    for _ in range(timeout):
        if os.path.exists(path):
            break
            sleep(1)

@activity
def write_list_to_file(list_to_write, file_path):
    """Writes a list to a  text (.txt) file. 
    
    Every element of the entered list is written on a new line of the text file.
    
    :param list_to_write: List to write to .txt file
    :param path: Path to the text-file. If the specified path does not exist, the function will create a new .txt file. 
    """
    with open(file_path, "w") as filehandle:
        filehandle.writelines("%s\n" % place for place in list_to_write)
    return


@activity
def read_list_from_txt(file_path):
    """Read txt file
    
    This activity writes the content of a .txt file to a list and returns that list. 
    Every new line from the .txt file becomes a new element of the list. The activity will 
    not work if the entered path is not attached to a .txt file.

    :param path: Path to the .txt file

    :return: List with contents of specified .txt file
    """
    written_list = []
    with open(file_path, "r") as filehandle:
        filecontents = filehandle.readlines()
        for line in filecontents:
            current_place = line[:-1]
            written_list.append(current_place)
    return written_list


@activity
def append_line(text, file_path):
    """Append a text line to a file and creates the file if it does not exist yet.

    :parameter text: The text line to write to the end of the file
    :parameter file_path: Path to the file to write to
    """
    import os

    if not os.path.isfile(file_path):
        with open(file_path, "a"):
            os.utime(file_path, None)

    with open(file_path, "a") as f:
        f.write("\n" + text)


@activity
def copy_file(old_path, new_path=None):
    """Copy a file

    Copies a file from one place to another.
    If the new location already contains a file with the same name, a random 8 character uid is added to the name.

    :param old_path: Full path to the source location of the folder
    :param new_path: Optional full path to the destination location of the folder. If not specified file will be copied to the same location with a random 8 character uid is added to the name.
    """
    from uuid import uuid4
    import os
    import shutil

    if not new_path:
        new_path = old_path

    if os.path.isfile(old_path):
        if not os.path.isfile(new_path):
            shutil.copy(old_path, new_path)
        elif os.path.isfile(new_path):
            filename, file_extension = os.path.splitext(old_path)
            new_path = filename + "_" + str(uuid4())[:8] + file_extension
        shutil.copy(old_path, new_path)
    return

@activity
def get_file_extension(path):
    """Get extension of a file
    
    :param path: Path to file to get extension from

    :return: String with extension, e.g. '.txt'
    """

    import os 
    filename, file_extension = os.path.splitext(old_path)

    return file_extension


@activity
def send_to_printer(file):
    """Send file to default printer to print

    This activity sends a file to the printer. Make sure to have a default printer set up.

    :parameter file: Path to the file to print, should be a printable file
    """
    import os
    os.startfile(file, 'print')

"""
Automagica Portal Reporting
"""


@activity
def insert_table_header(data):
    """Inserts the header of an Automagica Report.

    :param data: List of dictionaries that will be parsed as headers
    """
    data_keys = []

    for row in data:
        for key, _ in row.items():
            if key not in data_keys:
                data_keys.append(key)

    header = "|".join(data_keys)

    header_next = "|".join(["---" for key in data_keys])

    print("AUTOMAGICA_MARKDOWN_START: " + str(header) + " :AUTOMAGICA_MARKDOWN_END")
    print(
        "AUTOMAGICA_MARKDOWN_START: " + str(header_next) + " :AUTOMAGICA_MARKDOWN_END"
    )

    return data_keys


@activity
def insert_table_item(item, keys):
    """Inserts the header of an Automagica Report.

    :param item: Item to add
    :param keys: Keys to add
    """
    print(
        "AUTOMAGICA_MARKDOWN_START: "
        + "|".join([str(item.get(key, "")) for key in keys])
        + " :AUTOMAGICA_MARKDOWN_END"
    )


@activity
def insert_table(data):
    """Add data to portal reporting

    Function to report in the Automagica Portal. Can be used to generate reports, 
    logs and worklists. Only available to users with access to the Portal. 
    This outputs a list of flat dicts to a markdown table with headers to the console.

    :param data: List of dictionaries to add to portal
    """
    keys = insert_table_header(data)

    for item in data:
        insert_table_item(item, keys)


@activity
def insert_title(title="My title", level=1):
    """Function to insert a report title in the Automagica Portal.
    
    :param title: String to add as title
    """
    print("AUTOMAGICA_MARKDOWN_START: " + "#" * level + " :AUTOMAGICA_MARKDOWN_END")


"""
PDF
"""


@activity
def read_text_from_pdf(file_path):
    """Extracts the text from a PDF

    This activity reads text from a pdf file. Can only read PDF files that contain a text layer.
    
    :param file_path: Path to the PDF (either relative or absolute)
    :return: The text from the PDF
    """
    from PyPDF2 import PdfFileReader

    text = ""

    with open(file_path, 'rb') as f:
        reader = PdfFileReader(f)
        for i in range(reader.numPages):
            page = reader.getPage(i)
            text += page.extractText()

    return text


@activity
def join_pdf_files(file_paths, output_path):
    """Merges multiple PDFs into a single file

    :param file_paths: List of paths to PDF files
    :param output_path: Full path where joined pdf files can be written
    """
    from PyPDF2 import PdfFileMerger, PdfFileReader

    merger = PdfFileMerger()
    for file_path in file_paths:
        with open(file_path, "rb") as f:
            merger.append(PdfFileReader(f))

    merger.write(output_path)


@activity
def extract_page_range_from_pdf(file_path, start_page, end_page, output_path):
    """Extracts a particular range of a PDF to a separate file

    :param file_path: Path to the PDF (either relative or absolute)
    :param start_page: Page number to start from, with 0 being the first page
    :param end_page: Page number to end with, with 0 being the first page
    """
    from PyPDF2 import PdfFileWriter, PdfFileReader

    with open(file_path, "rb") as f:
        reader = PdfFileReader(f)
        writer = PdfFileWriter()

        for i in range(start_page, end_page):
            writer.addPage(reader.getPage(i))

        with open(output_path, "wb") as f:
            writer.write(f)


@activity
def extract_images_from_pdf(file_path):
    """Save a specific page from a PDF as an image

    Credits to user Sylvain on Stackoverflow (https://stackoverflow.com/a/34116472)

    :param file_path: Full path to store extracted images
    """
    from PyPDF2 import PdfFileReader
    from PIL import Image

    with open(file_path, "rb") as f:
        reader = PdfFileReader(f)
        for i in range(reader.getNumPages()):
            page = reader.getPage(i)
            objects = page["/Resources"]["/XObject"].getObject()

            for obj in objects:
                if objects[obj]["/Subtype"] == "/Image":
                    size = (objects[obj]["/Width"], objects[obj]["/Height"])
                    data = objects[obj].getData()

                    if objects[obj]["/ColorSpace"] == "/DeviceRGB":
                        mode = "RGB"
                    else:
                        mode = "P"

                    if objects[obj]["/Filter"] == "/FlateDecode":
                        img = Image.frombytes(mode, size, data)
                        img.save(obj[1:] + ".png")

                    elif objects[obj]["/Filter"] == "/JPXDecode":
                        img = open(obj[1:] + ".jp2", "wb")
                        img.write(data)
                        img.close()

@activity
def apply_watermark_to_pdf(
    file_path, watermark_path, output_path=''):
    """Watermark a PDF

    :param file_path: Filepath to the document that will be watermarked. Should be pdf file.
    :param watermark_path: Filepath to the watermark. Should be pdf file.
    """
    from PyPDF2 import PdfFileWriter, PdfFileReader
    import os

    watermark = PdfFileReader(open(watermark_path, "rb"))

    input_file = PdfFileReader(open(file_path, "rb"))

    page_count = input_file.getNumPages()

    output_file = PdfFileWriter()

    for page_number in range(page_count):
       input_page = input_file.getPage(page_number)
       input_page.mergePage(watermark.getPage(0))
       output_file.addPage(input_page)

    if not output_path:
        output_path = file_path.replace('.pdf', '_watermarked.pdf')

    with open(output_path, "wb") as outputStream:
       output_file.write(outputStream)


"""
System monitoring
"""


@activity
def get_cpu_load(measure_time=1):
    """Get  average CPU load for all cores.

    param measure_time: Time (seconds) to measure load. Displayed load is an average over measured_time. Standard measure_time is 1 second.

    """
    import psutil

    cpu_measurements = []
    for _ in range(measure_time):
        cpu_measurements.append(psutil.cpu_percent(interval=1))
    return sum(cpu_measurements) / len(cpu_measurements)


@activity
def get_number_of_cpu(logical=True):
    """Get the number of CPU's in the current system. 

    :param logical: Determines if only logical units are added to the count, default value is True.
    """
    import psutil

    return psutil.cpu_count(logical=logical)


@activity
def get_cpu_frequency():
    """Get frequency at which CPU currently operates.
    
    Also shows minimum and maximum frequency.
    """
    import psutil

    return psutil.cpu_freq()


@activity
def get_cpu_stats():
    """Get CPU statistics
    
    Number of CTX switches, intterupts, soft-interrupts and systemcalls.
    """
    import psutil

    return psutil.cpu_stats()


@activity
def get_memory_stats(mem_type="swap"):
    """Get  memory statistics
    
    Total, used, free and percentage in use.
    :param mem_type: Choose mem_type = 'virtual' for virtual memory, and mem_type = 'swap' for swap memory (standard).
    """
    import psutil

    if mem_type == "virtual":
        return psutil.virtual_memory()
    else:
        return psutil.swap_memory()


@activity
def get_disk_stats():
    """Get disk statistics of main disk
    
    Total, used, free and percentage in use.
    """
    import psutil

    return psutil.disk_usage("/")


@activity
def get_disk_partitions():
    """Get disk partition info

    Returns tuple with info for every partition.
    """
    import psutil

    return psutil.disk_partitions()


@activity
def get_boot_time():
    """Get most recent boot time

    Returns time PC was booted in seconds after the epoch.
    """
    import psutil

    return psutil.boot_time()


@activity
def get_time_since_last_boot():
    """Get uptime since last boot

    Returns time since last boot in seconds.
    """
    import time
    import psutil

    return time.time() - psutil.boot_time()


"""
Image operations
"""


@activity
def show_image(path):
    """Open image in default viewer

    Displays an image specified by the path variable on the default imaging program.

    :param path: Full path to image
    """
    from PIL import Image

    im = Image.open(path)

    return im.show()


@activity
def rotate_image(path, angle=90):
    """Rotate an image

    :param angle: Degrees to rotate image. Note that angles other than 90, 180, 270, 360 can resize the picture. 
    """
    from PIL import Image

    im = Image.open(path)

    return im.rotate(angle, expand=True).save(path)


@activity
def resize_image(path, size):
    """Resize image

    Resizes the image specified by the path variable. The size is specifie by the second argument. This is a tuple with the
    width and height in pixels. E.g. ResizeImage("C:\\Users\\Pictures\\Automagica.jpg", (300, 400)) gives the image a width
    of 300 pixels and a height of 400 pixels.

    :param path: Path to the image
    :param size: Tuple with new size e.g. (300, 400)
    """
    from PIL import Image

    im = Image.open(path)

    return im.resize(size).save(path)


@activity
def get_image_width(path):
    """Get with of image

    :param path: Path to image
    """
    from PIL import Image

    im = Image.open(path)

    width, _ = im.size

    return width


@activity
def get_image_height(path):
    """Get height of image

    :param path: Path to image
    """
    from PIL import Image

    im = Image.open(path)

    _, height = im.size

    return height


@activity
def crop_image(path, box=None):
    """Crpo image
    Crops the image specified by path to a region determined by the box variable.

    :param path: Path to image
    :param box:  A tuple that defines the left, upper, right and lower pixel coördinate e.g.: (left, upper, right, lower)
    """
    im = Image.open(path)
    return im.crop(box).save(path)



@activity
def mirror_image_horizontally(path):
    """Mirror image
    Mirrors an image with a given path horizontally from left to right.

    :param path: Path to image
    """
    im = Image.open(path)
    return im.transpose(Image.FLIP_LEFT_RIGHT).save(path)


@activity
def mirror_image_vertically(path):
    """
    Mirrors an image with a given path vertically from top to bottom.

    :param path: Path to image
    """
    im = Image.open(path)
    return im.transpose(Image.FLIP_TOP_BOTTOM).save(path)


"""
Process
"""

@activity
def run(task):
    """Use Windows Run to boot a process

    Note this uses keyboard inputs which means this process can be disrupted by interfering inputs

    :param task: Name of the task to run e.g. 'mspaint.exe'
    """
    from pyautogui import hotkey, typewrite, press
    import time

    hotkey('winleft', 'r')
    time.sleep(0.5)

    import platform

    # Set keyboard layout for Windows platform
    if platform.system() == "Windows":
        from win32api import LoadKeyboardLayout
        LoadKeyboardLayout("00000409", 1)

    typewrite(task, interval=0.01)
    press('enter')

@activity
def is_process_running(name):
    """Check if process is running
    Checks if given process name (name) is currently running on the system.

    :param name: Name of process
    :return: Boolean
    """
    import psutil

    if name:
        for p in psutil.process_iter():
            if name in p.name():
                return True

    return False


@activity
def get_running_processes():
    """Get names of unique processes currently running on the system.

    :return: List of unique running processes
    """
    import psutil

    process_list = []

    for p in psutil.process_iter():
        process_list.append(p.name())

    return list(set(process_list))


@activity
def start_process(path):
    """Start a program or process

    :param path: Path to executable
    """
    from subprocess import Popen

    return Popen(path)


@activity
def kill_process(name=None):
<<<<<<< HEAD
    import os
=======
    """Kill a process

    Kills a process forcefully

    :param name: Name of the process
    """
>>>>>>> 38fda144
    return os.system("taskkill /f /im " + name + " >nul 2>&1")


""" 
Optical Character Recognition
"""


@activity
def extract_text_from_image(file_path):
    """Extract text from image
    
    Extracts any text from an image. Requires tesseract to be installed locally

    :param file_path: Path to image
    """
    import pytesseract
    from pytesseract import image_to_string
    import platform
    from PIL import Image

    if platform.system() == "Windows":
        pytesseract.pytesseract.tesseract_cmd = (
            "C:\\Program Files (x86)\\Tesseract-OCR\\tesseract"
        )

    return image_to_string(Image.open(file_path))


"""
Office 365
"""


@activity
def send_email_with_outlook365(client_id, client_secret, to_email, subject='', body=''):
    """Send email directly with Office Outlook 365

    :param client_id: Client id for office 365 account
    :param client_secret: Client secret for office 365 account
    :param to_email: E-mail to send to
    :param subject: Optional subject
    :param body: Optional body of the email
    """
    from O365 import Account

    credentials = (client_id, client_secret)

    account = Account(credentials)
    m = account.new_message()
    m.to.add(to_email)
    m.subject = subject
    m.body = body
    m.send()


"""
SAP
"""


class SAPGUI:
    def __init__(self):
        pass
<|MERGE_RESOLUTION|>--- conflicted
+++ resolved
@@ -3814,16 +3814,13 @@
 
 @activity
 def kill_process(name=None):
-<<<<<<< HEAD
+    """Kill a process
+
+    Kills a process forcefully
+
+    :param name: Name of the process
+    """
     import os
-=======
-    """Kill a process
-
-    Kills a process forcefully
-
-    :param name: Name of the process
-    """
->>>>>>> 38fda144
     return os.system("taskkill /f /im " + name + " >nul 2>&1")
 
 
