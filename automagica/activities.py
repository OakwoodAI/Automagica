--- conflicted
+++ resolved
@@ -1851,13 +1851,9 @@
         :parameter visible: Show Excel in the foreground if True or hide if False, defaults to True.
         :parameter path: Enter a path to open Excel with an existing Excel file. If no path is specified a workbook will be initialized, this is the default value.
         """
-<<<<<<< HEAD
         self.file_path = file_path
 
         self.app = self._launch()
-=======
-        self.app = self._launch(path)
->>>>>>> b78557e0
         self.app.Visible = visible
         
 
@@ -1896,7 +1892,6 @@
 
 
     @activity
-<<<<<<< HEAD
     def activate_worksheet(self, name):
         """Activate worksheet in Excel
         
@@ -1925,17 +1920,6 @@
         """Write Excel cell
         """
         self.app.ActiveWorkbook.ActiveSheet.Cells(row, column).Value = value
-=======
-    def save_workbook(self, path=None):
-        """Save Excel Workbook
-
-		:parameter path: Save the Excel workbook. Default value is the home directory and filename 'workboox.xlsx'
-		"""
-		if not path:
-			path = os.path.expanduser("~") + '\workbook.xlsx'
-
-		return self.app.SaveAs(path)
->>>>>>> b78557e0
 
     @activity
     def read_cell(self, column, row):
